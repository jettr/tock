//! Board file for Imix development platform.
//!
//! - <https://github.com/tock/tock/tree/master/boards/imix>
//! - <https://github.com/tock/imix>

#![no_std]
#![no_main]
#![feature(in_band_lifetimes)]
#![feature(infer_outlives_requirements)]
#![feature(panic_implementation)]
#![deny(missing_docs)]

extern crate capsules;
#[allow(unused_imports)]
#[macro_use(debug, debug_gpio, static_init)]
extern crate kernel;
extern crate cortexm4;
extern crate sam4l;

mod components;

use capsules::alarm::AlarmDriver;
use capsules::virtual_alarm::{MuxAlarm, VirtualMuxAlarm};
use capsules::virtual_i2c::MuxI2C;
use capsules::virtual_spi::{MuxSpiMaster, VirtualSpiMasterDevice};
use kernel::component::Component;
use kernel::hil;
use kernel::hil::radio;
#[allow(unused_imports)]
use kernel::hil::radio::{RadioConfig, RadioData};
use kernel::hil::spi::SpiMaster;
use kernel::hil::Controller;

use components::adc::AdcComponent;
use components::alarm::AlarmDriverComponent;
use components::button::ButtonComponent;
use components::console::ConsoleComponent;
use components::crc::CrcComponent;
use components::fxos8700::NineDofComponent;
use components::gpio::GpioComponent;
use components::isl29035::AmbientLightComponent;
use components::led::LedComponent;
use components::nonvolatile_storage::NonvolatileStorageComponent;
use components::nrf51822::Nrf51822Component;
use components::radio::RadioComponent;
use components::rf233::RF233Component;
use components::si7021::{HumidityComponent, SI7021Component, TemperatureComponent};
use components::spi::{SpiComponent, SpiSyscallComponent};
use components::usb::UsbComponent;

/// Support routines for debugging I/O.
///
/// Note: Use of this module will trample any other USART3 configuration.
#[macro_use]
pub mod io;

// Unit Tests for drivers.
#[allow(dead_code)]
mod i2c_dummy;
#[allow(dead_code)]
mod icmp_lowpan_test;
#[allow(dead_code)]
mod ipv6_lowpan_test;
#[allow(dead_code)]
mod spi_dummy;
#[allow(dead_code)]
mod udp_lowpan_test;

#[allow(dead_code)]
mod aes_test;

#[allow(dead_code)]
mod aes_ccm_test;

#[allow(dead_code)]
mod power;

// State for loading apps.

const NUM_PROCS: usize = 2;

// how should the kernel respond when a process faults
const FAULT_RESPONSE: kernel::procs::FaultResponse = kernel::procs::FaultResponse::Panic;

#[link_section = ".app_memory"]
static mut APP_MEMORY: [u8; 16384] = [0; 16384];

static mut PROCESSES: [Option<&'static mut kernel::procs::Process<'static>>; NUM_PROCS] =
    [None, None];

/// Dummy buffer that causes the linker to reserve enough space for the stack.
#[no_mangle]
#[link_section = ".stack_buffer"]
pub static mut STACK_MEMORY: [u8; 0x1000] = [0; 0x1000];

struct Imix {
    console: &'static capsules::console::Console<'static, sam4l::usart::USART>,
    gpio: &'static capsules::gpio::GPIO<'static, sam4l::gpio::GPIOPin>,
    alarm: &'static AlarmDriver<'static, VirtualMuxAlarm<'static, sam4l::ast::Ast<'static>>>,
    temp: &'static capsules::temperature::TemperatureSensor<'static>,
    humidity: &'static capsules::humidity::HumiditySensor<'static>,
    ambient_light: &'static capsules::ambient_light::AmbientLight<'static>,
    adc: &'static capsules::adc::Adc<'static, sam4l::adc::Adc>,
    led: &'static capsules::led::LED<'static, sam4l::gpio::GPIOPin>,
    button: &'static capsules::button::Button<'static, sam4l::gpio::GPIOPin>,
    spi: &'static capsules::spi::Spi<'static, VirtualSpiMasterDevice<'static, sam4l::spi::SpiHw>>,
    ipc: kernel::ipc::IPC,
    ninedof: &'static capsules::ninedof::NineDof<'static>,
    radio_driver: &'static capsules::ieee802154::RadioDriver<'static>,
    crc: &'static capsules::crc::Crc<'static, sam4l::crccu::Crccu<'static>>,
    usb_driver: &'static capsules::usb_user::UsbSyscallDriver<
        'static,
        capsules::usbc_client::Client<'static, sam4l::usbc::Usbc<'static>>,
    >,
    nrf51822: &'static capsules::nrf51822_serialization::Nrf51822Serialization<
        'static,
        sam4l::usart::USART,
    >,
    nonvolatile_storage: &'static capsules::nonvolatile_storage_driver::NonvolatileStorage<'static>,
}

// The RF233 radio stack requires our buffers for its SPI operations:
//
//   1. buf: a packet-sized buffer for SPI operations, which is
//      used as the read buffer when it writes a packet passed to it and the write
//      buffer when it reads a packet into a buffer passed to it.
//   2. rx_buf: buffer to receive packets into
//   3 + 4: two small buffers for performing registers
//      operations (one read, one write).

static mut RF233_BUF: [u8; radio::MAX_BUF_SIZE] = [0x00; radio::MAX_BUF_SIZE];
static mut RF233_REG_WRITE: [u8; 2] = [0x00; 2];
static mut RF233_REG_READ: [u8; 2] = [0x00; 2];

impl kernel::Platform for Imix {
    fn with_driver<F, R>(&self, driver_num: usize, f: F) -> R
    where
        F: FnOnce(Option<&kernel::Driver>) -> R,
    {
        match driver_num {
            capsules::console::DRIVER_NUM => f(Some(self.console)),
            capsules::gpio::DRIVER_NUM => f(Some(self.gpio)),
            capsules::alarm::DRIVER_NUM => f(Some(self.alarm)),
            capsules::spi::DRIVER_NUM => f(Some(self.spi)),
            capsules::adc::DRIVER_NUM => f(Some(self.adc)),
            capsules::led::DRIVER_NUM => f(Some(self.led)),
            capsules::button::DRIVER_NUM => f(Some(self.button)),
            capsules::ambient_light::DRIVER_NUM => f(Some(self.ambient_light)),
            capsules::temperature::DRIVER_NUM => f(Some(self.temp)),
            capsules::humidity::DRIVER_NUM => f(Some(self.humidity)),
            capsules::ninedof::DRIVER_NUM => f(Some(self.ninedof)),
            capsules::crc::DRIVER_NUM => f(Some(self.crc)),
            capsules::usb_user::DRIVER_NUM => f(Some(self.usb_driver)),
            capsules::ieee802154::DRIVER_NUM => f(Some(self.radio_driver)),
            capsules::nrf51822_serialization::DRIVER_NUM => f(Some(self.nrf51822)),
            capsules::nonvolatile_storage_driver::DRIVER_NUM => f(Some(self.nonvolatile_storage)),
            kernel::ipc::DRIVER_NUM => f(Some(&self.ipc)),
            _ => f(None),
        }
    }
}

unsafe fn set_pin_primary_functions() {
    use sam4l::gpio::PeripheralFunction::{A, B, C, E};
    use sam4l::gpio::{PA, PB, PC};

    // Right column: Imix pin name
    // Left  column: SAM4L peripheral function
    PA[04].configure(Some(A)); // AD0         --  ADCIFE AD0
    PA[05].configure(Some(A)); // AD1         --  ADCIFE AD1
    PA[06].configure(Some(C)); // EXTINT1     --  EIC EXTINT1
    PA[07].configure(Some(A)); // AD1         --  ADCIFE AD2
    PA[08].configure(None); //... RF233 IRQ   --  GPIO pin
    PA[09].configure(None); //... RF233 RST   --  GPIO pin
    PA[10].configure(None); //... RF233 SLP   --  GPIO pin
    PA[13].configure(None); //... TRNG EN     --  GPIO pin
    PA[14].configure(None); //... TRNG_OUT    --  GPIO pin
    PA[17].configure(None); //... NRF INT     -- GPIO pin
    PA[18].configure(Some(A)); // NRF CLK     -- USART2_CLK
    PA[20].configure(None); //... D8          -- GPIO pin
    PA[21].configure(Some(E)); // TWI2 SDA    -- TWIM2_SDA
    PA[22].configure(Some(E)); // TWI2 SCL    --  TWIM2 TWCK
    PA[25].configure(Some(A)); // USB_N       --  USB DM
    PA[26].configure(Some(A)); // USB_P       --  USB DP
    PB[00].configure(Some(A)); // TWI1_SDA    --  TWIMS1 TWD
    PB[01].configure(Some(A)); // TWI1_SCL    --  TWIMS1 TWCK
    PB[02].configure(Some(A)); // AD3         --  ADCIFE AD3
    PB[03].configure(Some(A)); // AD4         --  ADCIFE AD4
    PB[04].configure(Some(A)); // AD5         --  ADCIFE AD5
    PB[05].configure(Some(A)); // VHIGHSAMPLE --  ADCIFE AD6
    PB[06].configure(Some(A)); // RTS3        --  USART3 RTS
    PB[07].configure(None); //... NRF RESET   --  GPIO
    PB[09].configure(Some(A)); // RX3         --  USART3 RX
    PB[10].configure(Some(A)); // TX3         --  USART3 TX
    PB[11].configure(Some(A)); // CTS0        --  USART0 CTS
    PB[12].configure(Some(A)); // RTS0        --  USART0 RTS
    PB[13].configure(Some(A)); // CLK0        --  USART0 CLK
    PB[14].configure(Some(A)); // RX0         --  USART0 RX
    PB[15].configure(Some(A)); // TX0         --  USART0 TX
    PC[00].configure(Some(A)); // CS2         --  SPI NPCS2
    PC[01].configure(Some(A)); // CS3 (RF233) --  SPI NPCS3
    PC[02].configure(Some(A)); // CS1         --  SPI NPCS1
    PC[03].configure(Some(A)); // CS0         --  SPI NPCS0
    PC[04].configure(Some(A)); // MISO        --  SPI MISO
    PC[05].configure(Some(A)); // MOSI        --  SPI MOSI
    PC[06].configure(Some(A)); // SCK         --  SPI CLK
    PC[07].configure(Some(B)); // RTS2 (BLE)  -- USART2_RTS
    PC[08].configure(Some(E)); // CTS2 (BLE)  -- USART2_CTS
    PC[09].configure(None); //... NRF GPIO    -- GPIO
    PC[10].configure(None); //... USER LED    -- GPIO
    PC[11].configure(Some(B)); // RX2 (BLE)   -- USART2_RX
    PC[12].configure(Some(B)); // TX2 (BLE)   -- USART2_TX
    PC[13].configure(None); //... ACC_INT1    -- GPIO
    PC[14].configure(None); //... ACC_INT2    -- GPIO
    PC[16].configure(None); //... SENSE_PWR   --  GPIO pin
    PC[17].configure(None); //... NRF_PWR     --  GPIO pin
    PC[18].configure(None); //... RF233_PWR   --  GPIO pin
    PC[19].configure(None); //... TRNG_PWR    -- GPIO Pin
    PC[22].configure(None); //... KERNEL LED  -- GPIO Pin
    PC[24].configure(None); //... USER_BTN    -- GPIO Pin
    PC[25].configure(Some(B)); // LI_INT      --  EIC EXTINT2
    PC[26].configure(None); //... D7          -- GPIO Pin
    PC[27].configure(None); //... D6          -- GPIO Pin
    PC[28].configure(None); //... D5          -- GPIO Pin
    PC[29].configure(None); //... D4          -- GPIO Pin
    PC[30].configure(None); //... D3          -- GPIO Pin
    PC[31].configure(None); //... D2          -- GPIO Pin
}

/// Reset Handler.
///
/// This symbol is loaded into vector table by the SAM4L chip crate.
/// When the chip first powers on or later does a hard reset, after the core
/// initializes all the hardware, the address of this function is loaded and
/// execution begins here.
#[no_mangle]
pub unsafe fn reset_handler() {
    sam4l::init();

    sam4l::pm::PM.setup_system_clock(sam4l::pm::SystemClockSource::PllExternalOscillatorAt48MHz {
        frequency: sam4l::pm::OscillatorFrequency::Frequency16MHz,
        startup_mode: sam4l::pm::OscillatorStartup::FastStart,
    });

    // Source 32Khz and 1Khz clocks from RC23K (SAM4L Datasheet 11.6.8)
    sam4l::bpm::set_ck32source(sam4l::bpm::CK32Source::RC32K);

    set_pin_primary_functions();

    power::configure_submodules(power::SubmoduleConfig {
        rf233: true,
        nrf51422: true,
        sensors: true,
        trng: true,
    });

<<<<<<< HEAD
    // # CONSOLE

    // Initialize USART3 for Uart
    sam4l::usart::USART3.set_mode(sam4l::usart::UsartMode::Uart);
    let console = static_init!(
        capsules::console::Console<sam4l::usart::USART>,
        capsules::console::Console::new(
            &sam4l::usart::USART3,
            115200,
            &mut capsules::console::WRITE_BUF,
            &mut capsules::console::READ_BUF,
            kernel::Grant::create()
        )
    );
    hil::uart::UART::set_client(&sam4l::usart::USART3, console);
    console.initialize();

    // Attach the kernel debug interface to this console
    let kc = static_init!(capsules::console::App, capsules::console::App::default());
    kernel::debug::assign_console_driver(Some(console), kc);

    // Initialize USART2 for Uart
    sam4l::usart::USART2.set_mode(sam4l::usart::UsartMode::Uart);
    // Create the Nrf51822Serialization driver for passing BLE commands
    // over UART to the nRF51822 radio.
    let nrf_serialization = static_init!(
        capsules::nrf51822_serialization::Nrf51822Serialization<sam4l::usart::USART>,
        capsules::nrf51822_serialization::Nrf51822Serialization::new(
            &sam4l::usart::USART2,
            &mut capsules::nrf51822_serialization::WRITE_BUF,
            &mut capsules::nrf51822_serialization::READ_BUF
        )
    );
    hil::uart::UART::set_client(&sam4l::usart::USART2, nrf_serialization);
=======
    let console = ConsoleComponent::new(&sam4l::usart::USART3, 115200).finalize();
>>>>>>> 06d0b535

    // Allow processes to communicate over BLE through the nRF51822
    let nrf_serialization = Nrf51822Component::new(&sam4l::usart::USART2).finalize();

    // # TIMER
    let ast = &sam4l::ast::AST;
    let mux_alarm = static_init!(
        MuxAlarm<'static, sam4l::ast::Ast>,
        MuxAlarm::new(&sam4l::ast::AST)
    );
    ast.configure(mux_alarm);
    let alarm = AlarmDriverComponent::new(mux_alarm).finalize();

    // # I2C and I2C Sensors
    let mux_i2c = static_init!(MuxI2C<'static>, MuxI2C::new(&sam4l::i2c::I2C2));
    sam4l::i2c::I2C2.set_master_client(mux_i2c);

    let ambient_light = AmbientLightComponent::new(mux_i2c, mux_alarm).finalize();
    let si7021 = SI7021Component::new(mux_i2c, mux_alarm).finalize();
    let temp = TemperatureComponent::new(si7021).finalize();
    let humidity = HumidityComponent::new(si7021).finalize();
    let ninedof = NineDofComponent::new(mux_i2c, &sam4l::gpio::PC[13]).finalize();

    // SPI MUX, SPI syscall driver and RF233 radio
    let mux_spi = static_init!(
        MuxSpiMaster<'static, sam4l::spi::SpiHw>,
        MuxSpiMaster::new(&sam4l::spi::SPI)
    );
    sam4l::spi::SPI.set_client(mux_spi);
    sam4l::spi::SPI.init();

    let spi_syscalls = SpiSyscallComponent::new(mux_spi).finalize();
    let rf233_spi = SpiComponent::new(mux_spi).finalize();
    let rf233 = RF233Component::new(
        rf233_spi,
        &sam4l::gpio::PA[09], // reset
        &sam4l::gpio::PA[10], // sleep
        &sam4l::gpio::PA[08], // irq
        &sam4l::gpio::PA[08],
    ).finalize();

    // Clear sensors enable pin to enable sensor rail
    // sam4l::gpio::PC[16].enable_output();
    // sam4l::gpio::PC[16].clear();

    let adc = AdcComponent::new().finalize();
    let gpio = GpioComponent::new().finalize();
    let led = LedComponent::new().finalize();
    let button = ButtonComponent::new().finalize();
    let crc = CrcComponent::new().finalize();

    // Can this initialize be pushed earlier, or into component? -pal
    rf233.initialize(&mut RF233_BUF, &mut RF233_REG_WRITE, &mut RF233_REG_READ);
    let radio_driver = RadioComponent::new(rf233, 0xABCD, 0x1008).finalize();

    let usb_driver = UsbComponent::new().finalize();
    let nonvolatile_storage = NonvolatileStorageComponent::new().finalize();

    let imix = Imix {
        console: console,
        alarm: alarm,
        gpio: gpio,
        temp: temp,
        humidity: humidity,
        ambient_light: ambient_light,
        adc: adc,
        led: led,
        button: button,
        crc: crc,
        spi: spi_syscalls,
        ipc: kernel::ipc::IPC::new(),
        ninedof: ninedof,
        radio_driver: radio_driver,
        usb_driver: usb_driver,
        nrf51822: nrf_serialization,
        nonvolatile_storage: nonvolatile_storage,
    };

    let mut chip = sam4l::chip::Sam4l::new();

    // Need to reset the nRF on boot, toggle it's SWDIO
    sam4l::gpio::PB[07].enable();
    sam4l::gpio::PB[07].enable_output();
    sam4l::gpio::PB[07].clear();
    // minimum hold time is 200ns, ~20ns per instruction, so overshoot a bit
    for _ in 0..10 {
        cortexm4::support::nop();
    }
    sam4l::gpio::PB[07].set();

    imix.nrf51822.initialize();

    // These two lines need to be below the creation of the chip for
    // initialization to work.
    rf233.reset();
    rf233.start();

    debug!("Initialization complete. Entering main loop");

    let board_kernel = static_init!(kernel::Kernel, kernel::Kernel::new());

    extern "C" {
        /// Beginning of the ROM region containing app images.
        static _sapps: u8;
    }
    kernel::procs::load_processes(
        board_kernel,
        &_sapps as *const u8,
        &mut APP_MEMORY,
        &mut PROCESSES,
        FAULT_RESPONSE,
    );

    board_kernel.kernel_loop(&imix, &mut chip, &mut PROCESSES, Some(&imix.ipc));
}<|MERGE_RESOLUTION|>--- conflicted
+++ resolved
@@ -254,44 +254,7 @@
         trng: true,
     });
 
-<<<<<<< HEAD
-    // # CONSOLE
-
-    // Initialize USART3 for Uart
-    sam4l::usart::USART3.set_mode(sam4l::usart::UsartMode::Uart);
-    let console = static_init!(
-        capsules::console::Console<sam4l::usart::USART>,
-        capsules::console::Console::new(
-            &sam4l::usart::USART3,
-            115200,
-            &mut capsules::console::WRITE_BUF,
-            &mut capsules::console::READ_BUF,
-            kernel::Grant::create()
-        )
-    );
-    hil::uart::UART::set_client(&sam4l::usart::USART3, console);
-    console.initialize();
-
-    // Attach the kernel debug interface to this console
-    let kc = static_init!(capsules::console::App, capsules::console::App::default());
-    kernel::debug::assign_console_driver(Some(console), kc);
-
-    // Initialize USART2 for Uart
-    sam4l::usart::USART2.set_mode(sam4l::usart::UsartMode::Uart);
-    // Create the Nrf51822Serialization driver for passing BLE commands
-    // over UART to the nRF51822 radio.
-    let nrf_serialization = static_init!(
-        capsules::nrf51822_serialization::Nrf51822Serialization<sam4l::usart::USART>,
-        capsules::nrf51822_serialization::Nrf51822Serialization::new(
-            &sam4l::usart::USART2,
-            &mut capsules::nrf51822_serialization::WRITE_BUF,
-            &mut capsules::nrf51822_serialization::READ_BUF
-        )
-    );
-    hil::uart::UART::set_client(&sam4l::usart::USART2, nrf_serialization);
-=======
     let console = ConsoleComponent::new(&sam4l::usart::USART3, 115200).finalize();
->>>>>>> 06d0b535
 
     // Allow processes to communicate over BLE through the nRF51822
     let nrf_serialization = Nrf51822Component::new(&sam4l::usart::USART2).finalize();
