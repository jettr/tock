//! Board file for STM32F412GDiscovery Discovery kit development board
//!
//! - <https://www.st.com/en/evaluation-tools/32f412gdiscovery.html>

#![no_std]
// Disable this attribute when documenting, as a workaround for
// https://github.com/rust-lang/rust/issues/62184.
#![cfg_attr(not(doc), no_main)]
#![deny(missing_docs)]
#![feature(const_in_array_repeat_expressions)]
use capsules::virtual_alarm::VirtualMuxAlarm;
use components::gpio::GpioComponent;
use kernel::capabilities;
use kernel::common::dynamic_deferred_call::{DynamicDeferredCall, DynamicDeferredCallClientState};
use kernel::component::Component;
use kernel::hil::gpio;
use kernel::hil::screen::ScreenRotation;
use kernel::Platform;
use kernel::{create_capability, debug, static_init};
use stm32f412g::fsmc::FSMC;

/// Support routines for debugging I/O.
pub mod io;

#[allow(dead_code)]
mod multi_alarm_test;

// Number of concurrent processes this platform supports.
const NUM_PROCS: usize = 4;

// Actual memory for holding the active process structures.
static mut PROCESSES: [Option<&'static dyn kernel::procs::ProcessType>; NUM_PROCS] =
    [None, None, None, None];

static mut CHIP: Option<&'static stm32f412g::chip::Stm32f4xx> = None;

// How should the kernel respond when a process faults.
const FAULT_RESPONSE: kernel::procs::FaultResponse = kernel::procs::FaultResponse::Panic;

/// Dummy buffer that causes the linker to reserve enough space for the stack.
#[no_mangle]
#[link_section = ".stack_buffer"]
pub static mut STACK_MEMORY: [u8; 0x1000] = [0; 0x1000];

/// A structure representing this platform that holds references to all
/// capsules for this platform.
struct STM32F412GDiscovery {
    console: &'static capsules::console::Console<'static>,
    ipc: kernel::ipc::IPC,
    led: &'static capsules::led::LED<'static, stm32f412g::gpio::Pin<'static>>,
    button: &'static capsules::button::Button<'static, stm32f412g::gpio::Pin<'static>>,
    alarm: &'static capsules::alarm::AlarmDriver<
        'static,
        VirtualMuxAlarm<'static, stm32f412g::tim2::Tim2<'static>>,
    >,
    gpio: &'static capsules::gpio::GPIO<'static, stm32f412g::gpio::Pin<'static>>,
    adc: &'static capsules::adc::AdcVirtualized<'static>,
    ft6x06: &'static capsules::ft6x06::Ft6x06<'static>,
    touch: &'static capsules::touch::Touch<'static>,
<<<<<<< HEAD
    screen: &'static capsules::screen::Screen<'static>,
=======
    temperature: &'static capsules::temperature::TemperatureSensor<'static>,
>>>>>>> 30582d60
}

/// Mapping of integer syscalls to objects that implement syscalls.
impl Platform for STM32F412GDiscovery {
    fn with_driver<F, R>(&self, driver_num: usize, f: F) -> R
    where
        F: FnOnce(Option<&dyn kernel::Driver>) -> R,
    {
        match driver_num {
            capsules::console::DRIVER_NUM => f(Some(self.console)),
            capsules::led::DRIVER_NUM => f(Some(self.led)),
            capsules::button::DRIVER_NUM => f(Some(self.button)),
            capsules::alarm::DRIVER_NUM => f(Some(self.alarm)),
            kernel::ipc::DRIVER_NUM => f(Some(&self.ipc)),
            capsules::gpio::DRIVER_NUM => f(Some(self.gpio)),
            capsules::adc::DRIVER_NUM => f(Some(self.adc)),
            capsules::ft6x06::DRIVER_NUM => f(Some(self.ft6x06)),
            capsules::touch::DRIVER_NUM => f(Some(self.touch)),
<<<<<<< HEAD
            capsules::screen::DRIVER_NUM => f(Some(self.screen)),
=======
            capsules::temperature::DRIVER_NUM => f(Some(self.temperature)),
>>>>>>> 30582d60
            _ => f(None),
        }
    }
}

/// Helper function called during bring-up that configures DMA.
unsafe fn setup_dma() {
    use stm32f412g::dma1::{Dma1Peripheral, DMA1};
    use stm32f412g::usart;
    use stm32f412g::usart::USART2;

    DMA1.enable_clock();

    let usart2_tx_stream = Dma1Peripheral::USART2_TX.get_stream();
    let usart2_rx_stream = Dma1Peripheral::USART2_RX.get_stream();

    USART2.set_dma(
        usart::TxDMA(usart2_tx_stream),
        usart::RxDMA(usart2_rx_stream),
    );

    usart2_tx_stream.set_client(&USART2);
    usart2_rx_stream.set_client(&USART2);

    usart2_tx_stream.setup(Dma1Peripheral::USART2_TX);
    usart2_rx_stream.setup(Dma1Peripheral::USART2_RX);

    cortexm4::nvic::Nvic::new(Dma1Peripheral::USART2_TX.get_stream_irqn()).enable();
    cortexm4::nvic::Nvic::new(Dma1Peripheral::USART2_RX.get_stream_irqn()).enable();
}

/// Helper function called during bring-up that configures multiplexed I/O.
unsafe fn set_pin_primary_functions() {
    use kernel::hil::gpio::Configure;
    use stm32f412g::exti::{LineId, EXTI};
    use stm32f412g::gpio::{AlternateFunction, Mode, PinId, PortId, PORT};
    use stm32f412g::syscfg::SYSCFG;

    SYSCFG.enable_clock();

    PORT[PortId::E as usize].enable_clock();

    // User LD3 is connected to PE02. Configure PE02 as `debug_gpio!(0, ...)`
    PinId::PE02.get_pin().as_ref().map(|pin| {
        pin.make_output();

        // Configure kernel debug gpios as early as possible
        kernel::debug::assign_gpios(Some(pin), None, None);
    });

    PORT[PortId::A as usize].enable_clock();

    // pa2 and pa3 (USART2) is connected to ST-LINK virtual COM port
    PinId::PA02.get_pin().as_ref().map(|pin| {
        pin.set_mode(Mode::AlternateFunctionMode);
        // AF7 is USART2_TX
        pin.set_alternate_function(AlternateFunction::AF7);
    });
    PinId::PA03.get_pin().as_ref().map(|pin| {
        pin.set_mode(Mode::AlternateFunctionMode);
        // AF7 is USART2_RX
        pin.set_alternate_function(AlternateFunction::AF7);
    });

    // uncomment this if you do not plan to use the joystick up, as they both use Exti0
    // joystick selection is connected on pa00
    // PinId::PA00.get_pin().as_ref().map(|pin| {
    //     // By default, upon reset, the pin is in input mode, with no internal
    //     // pull-up, no internal pull-down (i.e., floating).
    //     //
    //     // Only set the mapping between EXTI line and the Pin and let capsule do
    //     // the rest.
    //     EXTI.associate_line_gpiopin(LineId::Exti0, pin);
    // });
    // // EXTI0 interrupts is delivered at IRQn 6 (EXTI0)
    // cortexm4::nvic::Nvic::new(stm32f412g::nvic::EXTI0).enable();

    // joystick down is connected on pg01
    PinId::PG01.get_pin().as_ref().map(|pin| {
        // By default, upon reset, the pin is in input mode, with no internal
        // pull-up, no internal pull-down (i.e., floating).
        //
        // Only set the mapping between EXTI line and the Pin and let capsule do
        // the rest.
        EXTI.associate_line_gpiopin(LineId::Exti1, pin);
    });
    // EXTI1 interrupts is delivered at IRQn 7 (EXTI1)
    cortexm4::nvic::Nvic::new(stm32f412g::nvic::EXTI1).enable();

    // joystick left is connected on pf15
    PinId::PF15.get_pin().as_ref().map(|pin| {
        // By default, upon reset, the pin is in input mode, with no internal
        // pull-up, no internal pull-down (i.e., floating).
        //
        // Only set the mapping between EXTI line and the Pin and let capsule do
        // the rest.
        EXTI.associate_line_gpiopin(LineId::Exti15, pin);
    });
    // EXTI15_10 interrupts is delivered at IRQn 40 (EXTI15_10)
    cortexm4::nvic::Nvic::new(stm32f412g::nvic::EXTI15_10).enable();

    // joystick right is connected on pf14
    PinId::PF14.get_pin().as_ref().map(|pin| {
        // By default, upon reset, the pin is in input mode, with no internal
        // pull-up, no internal pull-down (i.e., floating).
        //
        // Only set the mapping between EXTI line and the Pin and let capsule do
        // the rest.
        EXTI.associate_line_gpiopin(LineId::Exti14, pin);
    });
    // EXTI15_10 interrupts is delivered at IRQn 40 (EXTI15_10)
    cortexm4::nvic::Nvic::new(stm32f412g::nvic::EXTI15_10).enable();

    // joystick up is connected on pg00
    PinId::PG00.get_pin().as_ref().map(|pin| {
        // By default, upon reset, the pin is in input mode, with no internal
        // pull-up, no internal pull-down (i.e., floating).
        //
        // Only set the mapping between EXTI line and the Pin and let capsule do
        // the rest.
        EXTI.associate_line_gpiopin(LineId::Exti0, pin);
    });
    // EXTI0 interrupts is delivered at IRQn 6 (EXTI0)
    cortexm4::nvic::Nvic::new(stm32f412g::nvic::EXTI0).enable();

    // Enable clocks for GPIO Ports
    // Disable some of them if you don't need some of the GPIOs
    PORT[PortId::B as usize].enable_clock();
    // Ports A and E are already enabled
    PORT[PortId::C as usize].enable_clock();
    PORT[PortId::D as usize].enable_clock();
    PORT[PortId::F as usize].enable_clock();
    PORT[PortId::G as usize].enable_clock();
    PORT[PortId::H as usize].enable_clock();

    // I2C1 has the TouchPanel connected
    PinId::PB06.get_pin().as_ref().map(|pin| {
        // pin.make_output();
        pin.set_mode_output_opendrain();
        pin.set_mode(Mode::AlternateFunctionMode);
        pin.set_floating_state(kernel::hil::gpio::FloatingState::PullNone);
        // AF4 is I2C
        pin.set_alternate_function(AlternateFunction::AF4);
    });
    PinId::PB07.get_pin().as_ref().map(|pin| {
        // pin.make_output();
        pin.set_mode_output_opendrain();
        pin.set_floating_state(kernel::hil::gpio::FloatingState::PullNone);
        pin.set_mode(Mode::AlternateFunctionMode);
        // AF4 is I2C
        pin.set_alternate_function(AlternateFunction::AF4);
    });

    stm32f412g::i2c::I2C1.enable_clock();
    stm32f412g::i2c::I2C1.set_speed(stm32f412g::i2c::I2CSpeed::Speed100k, 16);

    // FT6206 interrupt
    PinId::PG05.get_pin().as_ref().map(|pin| {
        // By default, upon reset, the pin is in input mode, with no internal
        // pull-up, no internal pull-down (i.e., floating).
        //
        // Only set the mapping between EXTI line and the Pin and let capsule do
        // the rest.
        EXTI.associate_line_gpiopin(LineId::Exti5, pin);
    });

    // ADC

    // Arduino A0
    PinId::PA01.get_pin().as_ref().map(|pin| {
        pin.set_mode(stm32f412g::gpio::Mode::AnalogMode);
    });

    // Arduino A1
    PinId::PC01.get_pin().as_ref().map(|pin| {
        pin.set_mode(stm32f412g::gpio::Mode::AnalogMode);
    });

    // Arduino A2
    PinId::PC03.get_pin().as_ref().map(|pin| {
        pin.set_mode(stm32f412g::gpio::Mode::AnalogMode);
    });

    // Arduino A3
    PinId::PC04.get_pin().as_ref().map(|pin| {
        pin.set_mode(stm32f412g::gpio::Mode::AnalogMode);
    });

    // Arduino A4
    PinId::PC05.get_pin().as_ref().map(|pin| {
        pin.set_mode(stm32f412g::gpio::Mode::AnalogMode);
    });

    // Arduino A5
    PinId::PB00.get_pin().as_ref().map(|pin| {
        pin.set_mode(stm32f412g::gpio::Mode::AnalogMode);
    });

    // EXTI9_5 interrupts is delivered at IRQn 23 (EXTI9_5)
    cortexm4::nvic::Nvic::new(stm32f412g::nvic::EXTI9_5).enable();

    // LCD

    let pins = [
        PinId::PD00,
        PinId::PD01,
        PinId::PD04,
        PinId::PD05,
        PinId::PD08,
        PinId::PD09,
        PinId::PD10,
        PinId::PD14,
        PinId::PD15,
        PinId::PD07,
        PinId::PE07,
        PinId::PE08,
        PinId::PE09,
        PinId::PE10,
        PinId::PE11,
        PinId::PE12,
        PinId::PE13,
        PinId::PE14,
        PinId::PE15,
        PinId::PF00,
    ];

    for pin in pins.iter() {
        pin.get_pin().as_ref().map(|pin| {
            pin.set_mode(stm32f412g::gpio::Mode::AlternateFunctionMode);
            pin.set_floating_state(gpio::FloatingState::PullUp);
            pin.set_speed();
            pin.set_alternate_function(stm32f412g::gpio::AlternateFunction::AF12);
        });
    }

    use kernel::hil::gpio::Output;

    PinId::PF05.get_pin().as_ref().map(|pin| {
        pin.make_output();
        pin.set_floating_state(gpio::FloatingState::PullNone);
        pin.set();
    });

    PinId::PG04.get_pin().as_ref().map(|pin| {
        pin.make_input();
    });
}

/// Helper function for miscellaneous peripheral functions
unsafe fn setup_peripherals() {
    use stm32f412g::tim2::TIM2;

    // USART2 IRQn is 38
    cortexm4::nvic::Nvic::new(stm32f412g::nvic::USART2).enable();

    // TIM2 IRQn is 28
    TIM2.enable_clock();
    TIM2.start();
    cortexm4::nvic::Nvic::new(stm32f412g::nvic::TIM2).enable();

    // FSMC
    FSMC.enable();
}

/// Reset Handler.
///
/// This symbol is loaded into vector table by the STM32F446RE chip crate.
/// When the chip first powers on or later does a hard reset, after the core
/// initializes all the hardware, the address of this function is loaded and
/// execution begins here.
#[no_mangle]
pub unsafe fn reset_handler() {
    stm32f412g::init();

    // We use the default HSI 16Mhz clock

    set_pin_primary_functions();

    setup_dma();

    setup_peripherals();

    let board_kernel = static_init!(kernel::Kernel, kernel::Kernel::new(&PROCESSES));

    let dynamic_deferred_call_clients =
        static_init!([DynamicDeferredCallClientState; 2], Default::default());
    let dynamic_deferred_caller = static_init!(
        DynamicDeferredCall,
        DynamicDeferredCall::new(dynamic_deferred_call_clients)
    );
    DynamicDeferredCall::set_global_instance(dynamic_deferred_caller);

    let chip = static_init!(
        stm32f412g::chip::Stm32f4xx,
        stm32f412g::chip::Stm32f4xx::new()
    );
    CHIP = Some(chip);

    // UART

    // Create a shared UART channel for kernel debug.
    stm32f412g::usart::USART2.enable_clock();
    let uart_mux = components::console::UartMuxComponent::new(
        &stm32f412g::usart::USART2,
        115200,
        dynamic_deferred_caller,
    )
    .finalize(());

    io::WRITER.set_initialized();

    // Create capabilities that the board needs to call certain protected kernel
    // functions.
    let memory_allocation_capability = create_capability!(capabilities::MemoryAllocationCapability);
    let main_loop_capability = create_capability!(capabilities::MainLoopCapability);
    let process_management_capability =
        create_capability!(capabilities::ProcessManagementCapability);

    // Setup the console.
    let console = components::console::ConsoleComponent::new(board_kernel, uart_mux).finalize(());
    // Create the debugger object that handles calls to `debug!()`.
    components::debug_writer::DebugWriterComponent::new(uart_mux).finalize(());

    // // Setup the process inspection console
    // let process_console_uart = static_init!(UartDevice, UartDevice::new(mux_uart, true));
    // process_console_uart.setup();
    // pub struct ProcessConsoleCapability;
    // unsafe impl capabilities::ProcessManagementCapability for ProcessConsoleCapability {}
    // let process_console = static_init!(
    //     capsules::process_console::ProcessConsole<'static, ProcessConsoleCapability>,
    //     capsules::process_console::ProcessConsole::new(
    //         process_console_uart,
    //         &mut capsules::process_console::WRITE_BUF,
    //         &mut capsules::process_console::READ_BUF,
    //         &mut capsules::process_console::COMMAND_BUF,
    //         board_kernel,
    //         ProcessConsoleCapability,
    //     )
    // );
    // hil::uart::Transmit::set_transmit_client(process_console_uart, process_console);
    // hil::uart::Receive::set_receive_client(process_console_uart, process_console);
    // process_console.start();

    // LEDs

    // Clock to Port A is enabled in `set_pin_primary_functions()`

    let led = components::led::LedsComponent::new(components::led_component_helper!(
        stm32f412g::gpio::Pin,
        (
            stm32f412g::gpio::PinId::PE00.get_pin().as_ref().unwrap(),
            kernel::hil::gpio::ActivationMode::ActiveLow
        ),
        (
            stm32f412g::gpio::PinId::PE01.get_pin().as_ref().unwrap(),
            kernel::hil::gpio::ActivationMode::ActiveLow
        ),
        (
            stm32f412g::gpio::PinId::PE02.get_pin().as_ref().unwrap(),
            kernel::hil::gpio::ActivationMode::ActiveLow
        ),
        (
            stm32f412g::gpio::PinId::PE03.get_pin().as_ref().unwrap(),
            kernel::hil::gpio::ActivationMode::ActiveLow
        )
    ))
    .finalize(components::led_component_buf!(stm32f412g::gpio::Pin));

    // BUTTONs
    let button = components::button::ButtonComponent::new(
        board_kernel,
        components::button_component_helper!(
            stm32f412g::gpio::Pin,
            // Select
            (
                stm32f412g::gpio::PinId::PA00.get_pin().as_ref().unwrap(),
                kernel::hil::gpio::ActivationMode::ActiveHigh,
                kernel::hil::gpio::FloatingState::PullNone
            ),
            // Down
            (
                stm32f412g::gpio::PinId::PG01.get_pin().as_ref().unwrap(),
                kernel::hil::gpio::ActivationMode::ActiveHigh,
                kernel::hil::gpio::FloatingState::PullNone
            ),
            // Left
            (
                stm32f412g::gpio::PinId::PF15.get_pin().as_ref().unwrap(),
                kernel::hil::gpio::ActivationMode::ActiveHigh,
                kernel::hil::gpio::FloatingState::PullNone
            ),
            // Right
            (
                stm32f412g::gpio::PinId::PF14.get_pin().as_ref().unwrap(),
                kernel::hil::gpio::ActivationMode::ActiveHigh,
                kernel::hil::gpio::FloatingState::PullNone
            ),
            // Up
            (
                stm32f412g::gpio::PinId::PG00.get_pin().as_ref().unwrap(),
                kernel::hil::gpio::ActivationMode::ActiveHigh,
                kernel::hil::gpio::FloatingState::PullNone
            )
        ),
    )
    .finalize(components::button_component_buf!(stm32f412g::gpio::Pin));

    // ALARM

    let tim2 = &stm32f412g::tim2::TIM2;
    let mux_alarm = components::alarm::AlarmMuxComponent::new(tim2).finalize(
        components::alarm_mux_component_helper!(stm32f412g::tim2::Tim2),
    );

    let alarm = components::alarm::AlarmDriverComponent::new(board_kernel, mux_alarm)
        .finalize(components::alarm_component_helper!(stm32f412g::tim2::Tim2));

    // GPIO
    let gpio = GpioComponent::new(
        board_kernel,
        components::gpio_component_helper!(
            stm32f412g::gpio::Pin,
            // Arduino like RX/TX
            0 => stm32f412g::gpio::PinId::PG09.get_pin().as_ref().unwrap(), //D0
            1 => stm32f412g::gpio::PinId::PG14.get_pin().as_ref().unwrap(), //D1
            2 => stm32f412g::gpio::PinId::PG13.get_pin().as_ref().unwrap(), //D2
            3 => stm32f412g::gpio::PinId::PF04.get_pin().as_ref().unwrap(), //D3
            4 => stm32f412g::gpio::PinId::PG12.get_pin().as_ref().unwrap(), //D4
            5 => stm32f412g::gpio::PinId::PF10.get_pin().as_ref().unwrap(), //D5
            6 => stm32f412g::gpio::PinId::PF03.get_pin().as_ref().unwrap(), //D6
            7 => stm32f412g::gpio::PinId::PG11.get_pin().as_ref().unwrap(), //D7
            8 => stm32f412g::gpio::PinId::PG10.get_pin().as_ref().unwrap(), //D8
            9 => stm32f412g::gpio::PinId::PB08.get_pin().as_ref().unwrap(), //D9
            // SPI Pins
            10 => stm32f412g::gpio::PinId::PA15.get_pin().as_ref().unwrap(), //D10
            11 => stm32f412g::gpio::PinId::PA07.get_pin().as_ref().unwrap(),  //D11
            12 => stm32f412g::gpio::PinId::PA06.get_pin().as_ref().unwrap(),  //D12
            13 => stm32f412g::gpio::PinId::PA15.get_pin().as_ref().unwrap()  //D13

            // ADC Pins
            // Enable the to use the ADC pins as GPIO
            // 14 => stm32f412g::gpio::PinId::PA01.get_pin().as_ref().unwrap(), //A0
            // 15 => stm32f412g::gpio::PinId::PC01.get_pin().as_ref().unwrap(), //A1
            // 16 => stm32f412g::gpio::PinId::PC03.get_pin().as_ref().unwrap(), //A2
            // 17 => stm32f412g::gpio::PinId::PC04.get_pin().as_ref().unwrap(), //A3
            // 19 => stm32f412g::gpio::PinId::PC05.get_pin().as_ref().unwrap(), //A4
            // 20 => stm32f412g::gpio::PinId::PB00.get_pin().as_ref().unwrap() //A5
        ),
    )
    .finalize(components::gpio_component_buf!(stm32f412g::gpio::Pin));

    // FT6206

    let mux_i2c = components::i2c::I2CMuxComponent::new(
        &stm32f412g::i2c::I2C1,
        None,
        dynamic_deferred_caller,
    )
    .finalize(components::i2c_mux_component_helper!());

    let ft6x06 = components::ft6x06::Ft6x06Component::new(
        stm32f412g::gpio::PinId::PG05.get_pin().as_ref().unwrap(),
    )
    .finalize(components::ft6x06_i2c_component_helper!(mux_i2c));

    let bus = components::bus::Bus8080BusComponent::new().finalize(
        components::bus8080_bus_component_helper!(
            // bus type
            stm32f412g::fsmc::Fsmc,
            // bus
            &stm32f412g::fsmc::FSMC
        ),
    );

    let tft = components::st77xx::ST77XXComponent::new(mux_alarm).finalize(
        components::st77xx_component_helper!(
            // screen
            &capsules::st77xx::ST7789H2,
            // bus type
            capsules::bus::Bus8080Bus<'static, stm32f412g::fsmc::Fsmc>,
            // bus
            &bus,
            // timer type
            stm32f412g::tim2::Tim2,
            // pin type
            stm32f412g::gpio::Pin,
            // dc pin (optional)
            None,
            // reset pin
            stm32f412g::gpio::PinId::PD11.get_pin().as_ref().unwrap()
        ),
    );

    tft.init();

    let screen = components::screen::ScreenComponent::new(board_kernel, tft, Some(tft))
        .finalize(components::screen_buffer_size!(57600));

    let touch =
        components::touch::TouchComponent::new(board_kernel, ft6x06, Some(ft6x06), Some(tft))
            .finalize(());

    touch.set_screen_rotation_offset(ScreenRotation::Rotated90);

    // Uncomment this for multi touch support
    // let touch =
    //     components::touch::MultiTouchComponent::new(board_kernel, ft6x06, Some(ft6x06), None)
    //         .finalize(());

    // ADC
    let adc_mux = components::adc::AdcMuxComponent::new(&stm32f412g::adc::ADC1)
        .finalize(components::adc_mux_component_helper!(stm32f412g::adc::Adc));

    let temp_sensor = components::temperature_stm::TemperatureSTMComponent::new(2.5, 0.76)
        .finalize(components::temperaturestm_adc_component_helper!(
            // spi type
            stm32f412g::adc::Adc,
            // chip select
            stm32f412g::adc::Channel::Channel18,
            // spi mux
            adc_mux
        ));
    let grant_cap = create_capability!(capabilities::MemoryAllocationCapability);
    let grant_temperature = board_kernel.create_grant(&grant_cap);

    let temp = static_init!(
        capsules::temperature::TemperatureSensor<'static>,
        capsules::temperature::TemperatureSensor::new(temp_sensor, grant_temperature)
    );
    kernel::hil::sensors::TemperatureDriver::set_client(temp_sensor, temp);

    let adc_channel_0 =
        components::adc::AdcComponent::new(&adc_mux, stm32f412g::adc::Channel::Channel1)
            .finalize(components::adc_component_helper!(stm32f412g::adc::Adc));

    let adc_channel_1 =
        components::adc::AdcComponent::new(&adc_mux, stm32f412g::adc::Channel::Channel11)
            .finalize(components::adc_component_helper!(stm32f412g::adc::Adc));

    let adc_channel_2 =
        components::adc::AdcComponent::new(&adc_mux, stm32f412g::adc::Channel::Channel13)
            .finalize(components::adc_component_helper!(stm32f412g::adc::Adc));

    let adc_channel_3 =
        components::adc::AdcComponent::new(&adc_mux, stm32f412g::adc::Channel::Channel14)
            .finalize(components::adc_component_helper!(stm32f412g::adc::Adc));

    let adc_channel_4 =
        components::adc::AdcComponent::new(&adc_mux, stm32f412g::adc::Channel::Channel15)
            .finalize(components::adc_component_helper!(stm32f412g::adc::Adc));

    let adc_channel_5 =
        components::adc::AdcComponent::new(&adc_mux, stm32f412g::adc::Channel::Channel8)
            .finalize(components::adc_component_helper!(stm32f412g::adc::Adc));

    let adc_syscall = components::adc::AdcVirtualComponent::new(board_kernel).finalize(
        components::adc_syscall_component_helper!(
            adc_channel_0,
            adc_channel_1,
            adc_channel_2,
            adc_channel_3,
            adc_channel_4,
            adc_channel_5
        ),
    );

    let stm32f412g = STM32F412GDiscovery {
        console: console,
        ipc: kernel::ipc::IPC::new(board_kernel, &memory_allocation_capability),
        led: led,
        button: button,
        alarm: alarm,
        gpio: gpio,
        adc: adc_syscall,
        ft6x06: ft6x06,
        touch: touch,
<<<<<<< HEAD
        screen: screen,
=======
        temperature: temp,
>>>>>>> 30582d60
    };

    // // Optional kernel tests
    // //
    // // See comment in `boards/imix/src/main.rs`
    // virtual_uart_rx_test::run_virtual_uart_receive(mux_uart);
    // FSMC.write(0x04, 120);
    // debug!("id {}", FSMC.read(0x05));

    debug!("Initialization complete. Entering main loop");

    extern "C" {
        /// Beginning of the ROM region containing app images.
        ///
        /// This symbol is defined in the linker script.
        static _sapps: u8;

        /// End of the ROM region containing app images.
        ///
        /// This symbol is defined in the linker script.
        static _eapps: u8;

        /// Beginning of the RAM region for app memory.
        ///
        /// This symbol is defined in the linker script.
        static mut _sappmem: u8;

        /// End of the RAM region for app memory.
        ///
        /// This symbol is defined in the linker script.
        static _eappmem: u8;
    }

    kernel::procs::load_processes(
        board_kernel,
        chip,
        core::slice::from_raw_parts(
            &_sapps as *const u8,
            &_eapps as *const u8 as usize - &_sapps as *const u8 as usize,
        ),
        core::slice::from_raw_parts_mut(
            &mut _sappmem as *mut u8,
            &_eappmem as *const u8 as usize - &_sappmem as *const u8 as usize,
        ),
        &mut PROCESSES,
        FAULT_RESPONSE,
        &process_management_capability,
    )
    .unwrap_or_else(|err| {
        debug!("Error loading processes!");
        debug!("{:?}", err);
    });

    let scheduler = components::sched::round_robin::RoundRobinComponent::new(&PROCESSES)
        .finalize(components::rr_component_helper!(NUM_PROCS));

    //Uncomment to run multi alarm test
    //multi_alarm_test::run_multi_alarm(mux_alarm);

    board_kernel.kernel_loop(
        &stm32f412g,
        chip,
        Some(&stm32f412g.ipc),
        scheduler,
        &main_loop_capability,
    );
}<|MERGE_RESOLUTION|>--- conflicted
+++ resolved
@@ -57,11 +57,8 @@
     adc: &'static capsules::adc::AdcVirtualized<'static>,
     ft6x06: &'static capsules::ft6x06::Ft6x06<'static>,
     touch: &'static capsules::touch::Touch<'static>,
-<<<<<<< HEAD
     screen: &'static capsules::screen::Screen<'static>,
-=======
     temperature: &'static capsules::temperature::TemperatureSensor<'static>,
->>>>>>> 30582d60
 }
 
 /// Mapping of integer syscalls to objects that implement syscalls.
@@ -80,11 +77,8 @@
             capsules::adc::DRIVER_NUM => f(Some(self.adc)),
             capsules::ft6x06::DRIVER_NUM => f(Some(self.ft6x06)),
             capsules::touch::DRIVER_NUM => f(Some(self.touch)),
-<<<<<<< HEAD
             capsules::screen::DRIVER_NUM => f(Some(self.screen)),
-=======
             capsules::temperature::DRIVER_NUM => f(Some(self.temperature)),
->>>>>>> 30582d60
             _ => f(None),
         }
     }
@@ -661,11 +655,8 @@
         adc: adc_syscall,
         ft6x06: ft6x06,
         touch: touch,
-<<<<<<< HEAD
         screen: screen,
-=======
         temperature: temp,
->>>>>>> 30582d60
     };
 
     // // Optional kernel tests
