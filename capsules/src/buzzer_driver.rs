//! This provides virtualized userspace access to a buzzer.
//!
//! Each app can have one outstanding buzz request, and buzz requests will queue
//! with each app getting exclusive access to the buzzer during its turn. Apps
//! can specify the frequency and duration of the square wave buzz, but the
//! duration is capped to prevent this from being annoying.
//!
//! Apps can subscribe to an optional callback if they care about getting
//! buzz done events.
//!
//! Usage
//! -----
//!
//! ```rust
//! # use kernel::static_init;
//!
//! let virtual_pwm_buzzer = static_init!(
//!     capsules::virtual_pwm::PwmPinUser<'static, nrf52::pwm::Pwm>,
//!     capsules::virtual_pwm::PwmPinUser::new(mux_pwm, nrf5x::pinmux::Pinmux::new(31))
//! );
//! virtual_pwm_buzzer.add_to_mux();
//!
//! let virtual_alarm_buzzer = static_init!(
//!     capsules::virtual_alarm::VirtualMuxAlarm<'static, nrf5x::rtc::Rtc>,
//!     capsules::virtual_alarm::VirtualMuxAlarm::new(mux_alarm)
//! );
//!
//! let buzzer = static_init!(
//!     capsules::buzzer_driver::Buzzer<
//!         'static,
//!         capsules::virtual_alarm::VirtualMuxAlarm<'static, nrf5x::rtc::Rtc>>,
//!     capsules::buzzer_driver::Buzzer::new(
//!         virtual_pwm_buzzer,
//!         virtual_alarm_buzzer,
//!         capsules::buzzer_driver::DEFAULT_MAX_BUZZ_TIME_MS,
//!         board_kernel.create_grant(&grant_cap))
//! );
//! virtual_alarm_buzzer.set_client(buzzer);
//! ```

use core::cmp;

use core::mem;
use kernel::common::cells::OptionalCell;
use kernel::hil;
use kernel::hil::time::Frequency;
<<<<<<< HEAD
use kernel::{
    AppId, CommandReturn, Driver, ErrorCode, Grant, GrantDefault, ProcessUpcallFactory, ReturnCode,
    Upcall,
};
=======
use kernel::{CommandReturn, Driver, ErrorCode, Grant, ProcessId, Upcall};
>>>>>>> d44dc913

/// Syscall driver number.
use crate::driver;
pub const DRIVER_NUM: usize = driver::NUM::Buzzer as usize;

/// Standard max buzz time.
pub const DEFAULT_MAX_BUZZ_TIME_MS: usize = 5000;

#[derive(Clone, Copy, PartialEq)]
pub enum BuzzerCommand {
    Buzz {
        frequency_hz: usize,
        duration_ms: usize,
    },
}

pub struct App {
    callback: Upcall, // Optional callback to signal when the buzzer event is over.
    pending_command: Option<BuzzerCommand>, // What command to run when the buzzer is free.
}

impl GrantDefault for App {
    fn grant_default(_process_id: AppId, cb_factory: &mut ProcessUpcallFactory) -> Self {
        App {
            callback: cb_factory.build_upcall(0).unwrap(),
            pending_command: None,
        }
    }
}

pub struct Buzzer<'a, A: hil::time::Alarm<'a>> {
    // The underlying PWM generator to make the buzzer buzz.
    pwm_pin: &'a dyn hil::pwm::PwmPin,
    // Alarm to stop the buzzer after some time.
    alarm: &'a A,
    // Per-app state.
    apps: Grant<App>,
    // Which app is currently using the buzzer.
    active_app: OptionalCell<ProcessId>,
    // Max buzz time.
    max_duration_ms: usize,
}

impl<'a, A: hil::time::Alarm<'a>> Buzzer<'a, A> {
    pub fn new(
        pwm_pin: &'a dyn hil::pwm::PwmPin,
        alarm: &'a A,
        max_duration_ms: usize,
        grant: Grant<App>,
    ) -> Buzzer<'a, A> {
        Buzzer {
            pwm_pin: pwm_pin,
            alarm: alarm,
            apps: grant,
            active_app: OptionalCell::empty(),
            max_duration_ms: max_duration_ms,
        }
    }

    // Check so see if we are doing something. If not, go ahead and do this
    // command. If so, this is queued and will be run when the pending
    // command completes.
    fn enqueue_command(&self, command: BuzzerCommand, app_id: ProcessId) -> Result<(), ErrorCode> {
        if self.active_app.is_none() {
            // No app is currently using the buzzer, so we just use this app.
            self.active_app.set(app_id);
            self.buzz(command)
        } else {
            // There is an active app, so queue this request (if possible).
            self.apps
                .enter(app_id, |app| {
                    // Some app is using the storage, we must wait.
                    if app.pending_command.is_some() {
                        // No more room in the queue, nowhere to store this
                        // request.
                        Err(ErrorCode::NOMEM)
                    } else {
                        // We can store this, so lets do it.
                        app.pending_command = Some(command);
                        Ok(())
                    }
                })
                .unwrap_or_else(|err| err.into())
        }
    }

    fn buzz(&self, command: BuzzerCommand) -> Result<(), ErrorCode> {
        match command {
            BuzzerCommand::Buzz {
                frequency_hz,
                duration_ms,
            } => {
                // Start the PWM output at the specified frequency with a 50%
                // duty cycle.
                let ret = self
                    .pwm_pin
                    .start(frequency_hz, self.pwm_pin.get_maximum_duty_cycle() / 2);
                if ret != Ok(()) {
                    return ret;
                }

                // Now start a timer so we know when to stop the PWM.
                let interval = (duration_ms as u32) * <A::Frequency>::frequency() / 1000;
                self.alarm
                    .set_alarm(self.alarm.now(), A::Ticks::from(interval));
                Ok(())
            }
        }
    }

    fn check_queue(&self) {
        for appiter in self.apps.iter() {
            let appid = appiter.processid();
            let started_command = appiter.enter(|app| {
                // If this app has a pending command let's use it.
                app.pending_command.take().map_or(false, |command| {
                    // Mark this driver as being in use.
                    self.active_app.set(appid);
                    // Actually make the buzz happen.
                    self.buzz(command) == Ok(())
                })
            });
            if started_command {
                break;
            }
        }
    }
}

impl<'a, A: hil::time::Alarm<'a>> hil::time::AlarmClient for Buzzer<'a, A> {
    fn alarm(&self) {
        // All we have to do is stop the PWM and check if there are any pending
        // uses of the buzzer.
        let _ = self.pwm_pin.stop();
        // Mark the active app as None and see if there is a callback.
        self.active_app.take().map(|app_id| {
            let _ = self.apps.enter(app_id, |app| {
                app.callback.schedule(0, 0, 0);
            });
        });

        // Check if there is anything else to do.
        self.check_queue();
    }
}

/// Provide an interface for userland.
impl<'a, A: hil::time::Alarm<'a>> Driver for Buzzer<'a, A> {
    /// Setup callbacks.
    ///
    /// ### `subscribe_num`
    ///
    /// - `0`: Setup a buzz done callback.
    fn subscribe(
        &self,
        subscribe_num: usize,
        mut callback: Upcall,
        app_id: ProcessId,
    ) -> Result<Upcall, (Upcall, ErrorCode)> {
        let res = match subscribe_num {
            0 => self
                .apps
                .enter(app_id, |app| mem::swap(&mut app.callback, &mut callback))
                .map_err(ErrorCode::from),
            _ => Err(ErrorCode::NOSUPPORT),
        };
        if let Err(e) = res {
            Err((callback, e))
        } else {
            Ok(callback)
        }
    }

    /// Command interface.
    ///
    /// ### `command_num`
    ///
    /// - `0`: Return Ok(()) if this driver is included on the platform.
    /// - `1`: Buzz the buzzer. `data1` is used for the frequency in hertz, and
    ///   `data2` is the duration in ms. Note the duration is capped at 5000
    ///   milliseconds.
    fn command(
        &self,
        command_num: usize,
        data1: usize,
        data2: usize,
        appid: ProcessId,
    ) -> CommandReturn {
        match command_num {
            0 =>
            /* This driver exists. */
            {
                CommandReturn::success()
            }

            1 => {
                let frequency_hz = data1;
                let duration_ms = cmp::min(data2, self.max_duration_ms);
                self.enqueue_command(
                    BuzzerCommand::Buzz {
                        frequency_hz,
                        duration_ms,
                    },
                    appid,
                )
                .into()
            }

            _ => CommandReturn::failure(ErrorCode::NOSUPPORT),
        }
    }
}<|MERGE_RESOLUTION|>--- conflicted
+++ resolved
@@ -44,14 +44,9 @@
 use kernel::common::cells::OptionalCell;
 use kernel::hil;
 use kernel::hil::time::Frequency;
-<<<<<<< HEAD
 use kernel::{
-    AppId, CommandReturn, Driver, ErrorCode, Grant, GrantDefault, ProcessUpcallFactory, ReturnCode,
-    Upcall,
+    CommandReturn, Driver, ErrorCode, Grant, GrantDefault, ProcessId, ProcessUpcallFactory, Upcall,
 };
-=======
-use kernel::{CommandReturn, Driver, ErrorCode, Grant, ProcessId, Upcall};
->>>>>>> d44dc913
 
 /// Syscall driver number.
 use crate::driver;
@@ -74,7 +69,7 @@
 }
 
 impl GrantDefault for App {
-    fn grant_default(_process_id: AppId, cb_factory: &mut ProcessUpcallFactory) -> Self {
+    fn grant_default(_process_id: ProcessId, cb_factory: &mut ProcessUpcallFactory) -> Self {
         App {
             callback: cb_factory.build_upcall(0).unwrap(),
             pending_command: None,
