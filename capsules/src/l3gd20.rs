//! Driver for the MEMS L3gd20Spi motion sensor, 3 axys digital output gyroscope
//! and temperature sensor.
//!
//! May be used with NineDof and Temperature
//!
//! SPI Interface
//!
//! <https://www.pololu.com/file/0J563/L3gd20Spi.pdf>
//!
//!
//! Syscall Interface
//! -----------------
//!
//! ### Command
//!
//! All commands are asynchronous, they return a one shot callback when done
//! Only one command can be issued at a time.
//!
//! #### command num
//! - `0`: Returns Ok(())
//!   - `data`: Unused.
//!   - Return: 0
//! - `1`: Is Present
//!   - `data`: unused
//!   - Return: `Ok(())` if no other command is in progress, `BUSY` otherwise.
//! - `2`: Power On
//!   - `data`: unused
//!   - Return: `Ok(())` if no other command is in progress, `BUSY` otherwise.
//! - `3`: Set Scale
//!   - `data1`: 0, 1 or 2
//!   - Return: `Ok(())` if no other command is in progress, `BUSY` otherwise.
//! - `4`: Enable high pass filter
//!   - `data`: 1 for enable, 0 for disable
//!   - Return: `Ok(())` if no other command is in progress, `BUSY` otherwise.
//! - `5`: Set High Pass Filter Mode and Divider (manual page 33)
//!   - `data1`: mode
//!   - `data2`: divider
//!   - Return: `Ok(())` if no other command is in progress, `BUSY` otherwise.
//! - `6`: Read XYZ
//!   - `data`: unused
//!   - Return: `Ok(())` if no other command is in progress, `BUSY` otherwise.
//! - `7`: Read Temperature
//!   - `data`: unused
//!   - Return: `Ok(())` if no other command is in progress, `BUSY` otherwise.
//!
//! ### Subscribe
//!
//! All commands call this callback when done, usually subscribes
//! should be one time functions
//!
//! #### subscribe num
//! - `0`: Done callback
//!   - 'data1`: depends on command
//!     - `1` - 1 for is present, 0 for not present
//!     - `6` - X rotation
//!     - `7` - temperature in deg C
//!   - 'data2`: depends on command
//!     - `6` - Y rotation
//!   - 'data3`: depends on command
//!     - `6` - Z rotation
//!
//! Usage
//! -----
//!
//! ```rust
//! let mux_spi = components::spi::SpiMuxComponent::new(&stm32f3xx::spi::SPI1)
//!     .finalize(components::spi_mux_component_helper!(stm32f3xx::spi::Spi));
//!
//! let l3gd20 = components::l3gd20::L3gd20SpiComponent::new()
//!     .finalize(components::l3gd20_spi_component_helper!(stm32f3xx::spi::Spi, stm32f3xx::gpio::PinId::PE03, mux_spi));
//!
//! ```
//!
//! NineDof Example
//!
//! ```rust
//! let grant_cap = create_capability!(capabilities::MemoryAllocationCapability);
//! let grant_ninedof = board_kernel.create_grant(&grant_cap);
//!
//! l3gd20.power_on();
//! let ninedof = static_init!(
//!     capsules::ninedof::NineDof<'static>,
//!     capsules::ninedof::NineDof::new(l3gd20, grant_ninedof));
//! hil::sensors::NineDof::set_client(l3gd20, ninedof);
//!
//! ```
//!
//! Temperature Example
//!
//! ```rust
//! let grant_cap = create_capability!(capabilities::MemoryAllocationCapability);
//! let grant_temp = board_kernel.create_grant(&grant_cap);
//!
//! l3gd20.power_on();
//! let temp = static_init!(
//! capsules::temperature::TemperatureSensor<'static>,
//!     capsules::temperature::TemperatureSensor::new(l3gd20, grant_temperature));
//! kernel::hil::sensors::TemperatureDriver::set_client(l3gd20, temp);
//!
//! ```
//!
//! Author: Alexandru Radovici <msg4alex@gmail.com>
//!

<<<<<<< HEAD
use core::cell::{Cell, RefCell};
=======
use core::cell::Cell;
use core::mem;
>>>>>>> d44dc913
use kernel::common::cells::{OptionalCell, TakeCell};
use kernel::hil::sensors;
use kernel::hil::spi;
use kernel::{CommandReturn, Driver, ErrorCode, Grant, ProcessId, Upcall};

use crate::driver;
pub const DRIVER_NUM: usize = driver::NUM::L3gd20 as usize;

/* Identification number */
const L3GD20_WHO_AM_I: u8 = 0xD4;

/* Registers addresses */
const L3GD20_REG_WHO_AM_I: u8 = 0x0F;
const L3GD20_REG_CTRL_REG1: u8 = 0x20;
const L3GD20_REG_CTRL_REG2: u8 = 0x21;
// const L3GD20_REG_CTRL_REG3: u8 = 0x22;
const L3GD20_REG_CTRL_REG4: u8 = 0x23;
const L3GD20_REG_CTRL_REG5: u8 = 0x24;
// const L3GD20_REG_REFERENCE: u8 = 0x25;
const L3GD20_REG_OUT_TEMP: u8 = 0x26;
// const L3GD20_REG_STATUS_REG: u8 = 0x27;
const L3GD20_REG_OUT_X_L: u8 = 0x28;
/*
const L3GD20_REG_OUT_X_H: u8 = 0x29;
const L3GD20_REG_OUT_Y_L: u8 = 0x2A;
const L3GD20_REG_OUT_Y_H: u8 = 0x2B;
const L3GD20_REG_OUT_Z_L: u8 = 0x2C;
const L3GD20_REG_OUT_Z_H: u8 = 0x2D;
*/
/*
const L3GD20_REG_FIFO_CTRL_REG: u8 = 0x2E;
const L3GD20_REG_FIFO_SRC_REG: u8 = 0x2F;
const L3GD20_REG_INT1_CFG: u8 = 0x30;
const L3GD20_REG_INT1_SRC: u8 = 0x31;
const L3GD20_REG_INT1_TSH_XH: u8 = 0x32;
const L3GD20_REG_INT1_TSH_XL: u8 = 0x33;
const L3GD20_REG_INT1_TSH_YH: u8 = 0x34;
const L3GD20_REG_INT1_TSH_YL: u8 = 0x35;
const L3GD20_REG_INT1_TSH_ZH: u8 = 0x36;
const L3GD20_REG_INT1_TSH_ZL: u8 = 0x37;
const L3GD20_REG_INT1_DURATION: u8 = 0x38;
*/

pub const L3GD20_TX_SIZE: usize = 10;
pub const L3GD20_RX_SIZE: usize = 10;

pub static mut TXBUFFER: [u8; L3GD20_TX_SIZE] = [0; L3GD20_TX_SIZE];
pub static mut RXBUFFER: [u8; L3GD20_RX_SIZE] = [0; L3GD20_RX_SIZE];

/* Sensitivity factors, datasheet pg. 9 */
const L3GD20_SCALE_250: isize = 875; /* 8.75 mdps/digit */
const L3GD20_SCALE_500: isize = 1750; /* 17.5 mdps/digit */
const L3GD20_SCALE_2000: isize = 7000; /* 70 mdps/digit */

#[derive(Copy, Clone, PartialEq)]
enum L3gd20Status {
    Idle,
    IsPresent,
    PowerOn,
    EnableHpf,
    SetHpfParameters,
    SetScale,
    ReadXYZ,
    ReadTemperature,
}

// #[derive(Clone, Copy, PartialEq)]
// enum L3GD20State {
//     Idle,
// }

#[derive(Default)]
pub struct App {
    upcall: Upcall,
}

pub struct L3gd20Spi<'a> {
    spi: &'a dyn spi::SpiMasterDevice,
    txbuffer: TakeCell<'static, [u8]>,
    rxbuffer: TakeCell<'static, [u8]>,
    status: Cell<L3gd20Status>,
    hpf_enabled: Cell<bool>,
    hpf_mode: Cell<u8>,
    hpf_divider: Cell<u8>,
    scale: Cell<u8>,
<<<<<<< HEAD
    callback: RefCell<Upcall>,
=======
    current_process: OptionalCell<ProcessId>,
    grants: Grant<App>,
>>>>>>> d44dc913
    nine_dof_client: OptionalCell<&'a dyn sensors::NineDofClient>,
    temperature_client: OptionalCell<&'a dyn sensors::TemperatureClient>,
}

impl<'a> L3gd20Spi<'a> {
    pub fn new(
        spi: &'a dyn spi::SpiMasterDevice,
        txbuffer: &'static mut [u8; L3GD20_TX_SIZE],
        rxbuffer: &'static mut [u8; L3GD20_RX_SIZE],
        grants: Grant<App>,
    ) -> L3gd20Spi<'a> {
        // setup and return struct
        L3gd20Spi {
            spi: spi,
            txbuffer: TakeCell::new(txbuffer),
            rxbuffer: TakeCell::new(rxbuffer),
            status: Cell::new(L3gd20Status::Idle),
            hpf_enabled: Cell::new(false),
            hpf_mode: Cell::new(0),
            hpf_divider: Cell::new(0),
            scale: Cell::new(0),
<<<<<<< HEAD
            callback: RefCell::new(Upcall::default()),
=======
            current_process: OptionalCell::empty(),
            grants: grants,
>>>>>>> d44dc913
            nine_dof_client: OptionalCell::empty(),
            temperature_client: OptionalCell::empty(),
        }
    }

    pub fn is_present(&self) -> bool {
        self.status.set(L3gd20Status::IsPresent);
        self.txbuffer.take().map(|buf| {
            buf[0] = L3GD20_REG_WHO_AM_I | 0x80;
            buf[1] = 0x00;
            let _ = self.spi.read_write_bytes(buf, self.rxbuffer.take(), 2);
        });
        false
    }

    pub fn power_on(&self) {
        self.status.set(L3gd20Status::PowerOn);
        self.txbuffer.take().map(|buf| {
            buf[0] = L3GD20_REG_CTRL_REG1;
            buf[1] = 0x0F;
            let _ = self.spi.read_write_bytes(buf, None, 2);
        });
    }

    fn enable_hpf(&self, enabled: bool) {
        self.status.set(L3gd20Status::EnableHpf);
        self.hpf_enabled.set(enabled);
        self.txbuffer.take().map(|buf| {
            buf[0] = L3GD20_REG_CTRL_REG5;
            buf[1] = if enabled { 1 } else { 0 } << 4;
            let _ = self.spi.read_write_bytes(buf, None, 2);
        });
    }

    fn set_hpf_parameters(&self, mode: u8, divider: u8) {
        self.status.set(L3gd20Status::SetHpfParameters);
        self.hpf_mode.set(mode);
        self.hpf_divider.set(divider);
        self.txbuffer.take().map(|buf| {
            buf[0] = L3GD20_REG_CTRL_REG2;
            buf[1] = (mode & 0x03) << 4 | (divider & 0x0F);
            let _ = self.spi.read_write_bytes(buf, None, 2);
        });
    }

    fn set_scale(&self, scale: u8) {
        self.status.set(L3gd20Status::SetScale);
        self.scale.set(scale);
        self.txbuffer.take().map(|buf| {
            buf[0] = L3GD20_REG_CTRL_REG4;
            buf[1] = (scale & 0x03) << 4;
            let _ = self.spi.read_write_bytes(buf, None, 2);
        });
    }

    fn read_xyz(&self) {
        self.status.set(L3gd20Status::ReadXYZ);
        self.txbuffer.take().map(|buf| {
            buf[0] = L3GD20_REG_OUT_X_L | 0x80 | 0x40;
            buf[1] = 0x00;
            buf[2] = 0x00;
            buf[3] = 0x00;
            buf[4] = 0x00;
            buf[5] = 0x00;
            buf[6] = 0x00;
            let _ = self.spi.read_write_bytes(buf, self.rxbuffer.take(), 7);
        });
    }

    fn read_temperature(&self) {
        self.status.set(L3gd20Status::ReadTemperature);
        self.txbuffer.take().map(|buf| {
            buf[0] = L3GD20_REG_OUT_TEMP | 0x80;
            buf[1] = 0x00;
            let _ = self.spi.read_write_bytes(buf, self.rxbuffer.take(), 2);
        });
    }

    pub fn configure(&self) {
        self.spi.configure(
            spi::ClockPolarity::IdleHigh,
            spi::ClockPhase::SampleTrailing,
            1_000_000,
        );
    }
}

impl Driver for L3gd20Spi<'_> {
    fn command(
        &self,
        command_num: usize,
        data1: usize,
        data2: usize,
        process_id: ProcessId,
    ) -> CommandReturn {
        if command_num == 0 {
            return CommandReturn::success();
        }

        let match_or_empty_or_nonexistent = self.current_process.map_or(true, |current_process| {
            self.grants
                .enter(*current_process, |_| current_process == &process_id)
                .unwrap_or(true)
        });

        if match_or_empty_or_nonexistent {
            self.current_process.set(process_id);
        } else {
            return CommandReturn::failure(ErrorCode::RESERVE);
        }

        match command_num {
            // Check is sensor is correctly connected
            1 => {
                if self.status.get() == L3gd20Status::Idle {
                    self.is_present();
                    CommandReturn::success()
                } else {
                    CommandReturn::failure(ErrorCode::BUSY)
                }
            }
            // Power On
            2 => {
                if self.status.get() == L3gd20Status::Idle {
                    self.power_on();
                    CommandReturn::success()
                } else {
                    CommandReturn::failure(ErrorCode::BUSY)
                }
            }
            // Set Scale
            3 => {
                if self.status.get() == L3gd20Status::Idle {
                    let scale = data1 as u8;
                    self.set_scale(scale);
                    CommandReturn::success()
                } else {
                    CommandReturn::failure(ErrorCode::BUSY)
                }
            }
            // Enable High Pass Filter
            4 => {
                if self.status.get() == L3gd20Status::Idle {
                    let mode = data1 as u8;
                    let divider = data2 as u8;
                    self.set_hpf_parameters(mode, divider);
                    CommandReturn::success()
                } else {
                    CommandReturn::failure(ErrorCode::BUSY)
                }
            }
            // Set High Pass Filter Mode and Divider
            5 => {
                if self.status.get() == L3gd20Status::Idle {
                    let enabled = if data1 == 1 { true } else { false };
                    self.enable_hpf(enabled);
                    CommandReturn::success()
                } else {
                    CommandReturn::failure(ErrorCode::BUSY)
                }
            }
            // Read XYZ
            6 => {
                if self.status.get() == L3gd20Status::Idle {
                    self.read_xyz();
                    CommandReturn::success()
                } else {
                    CommandReturn::failure(ErrorCode::BUSY)
                }
            }
            // Read Temperature
            7 => {
                if self.status.get() == L3gd20Status::Idle {
                    self.read_temperature();
                    CommandReturn::success()
                } else {
                    CommandReturn::failure(ErrorCode::BUSY)
                }
            }
            // default
            _ => CommandReturn::failure(ErrorCode::NOSUPPORT),
        }
    }

    fn subscribe(
        &self,
        subscribe_num: usize,
<<<<<<< HEAD
        callback: Upcall,
        _appid: AppId,
    ) -> Result<Upcall, (Upcall, ErrorCode)> {
        match subscribe_num {
            0 /* set the one shot upcall */ => {
              Ok(self.callback.replace(callback))
            },
            // default
            _ => Err((callback, ErrorCode::NOSUPPORT)),
=======
        mut upcall: Upcall,
        process_id: ProcessId,
    ) -> Result<Upcall, (Upcall, ErrorCode)> {
        let res = self
            .grants
            .enter(process_id, |app| {
                match subscribe_num {
                    0 /* set the one shot callback */ => {
                        mem::swap(&mut app.upcall, &mut upcall);
                        Ok(())
                    }
                    // default
                    _ => Err(ErrorCode::NOSUPPORT),
                }
            })
            .unwrap_or_else(|e| Err(e.into()));
        match res {
            Ok(()) => Ok(upcall),
            Err(e) => Err((upcall, e)),
>>>>>>> d44dc913
        }
    }
}

impl spi::SpiMasterClient for L3gd20Spi<'_> {
    fn read_write_done(
        &self,
        write_buffer: &'static mut [u8],
        read_buffer: Option<&'static mut [u8]>,
        len: usize,
    ) {
        self.current_process.map(|proc_id| {
            let _result = self.grants.enter(*proc_id, |app| {
                self.status.set(match self.status.get() {
                    L3gd20Status::IsPresent => {
                        let present = if let Some(ref buf) = read_buffer {
                            if buf[1] == L3GD20_WHO_AM_I {
                                true
                            } else {
                                false
                            }
                        } else {
                            false
                        };
                        app.upcall.schedule(1, if present { 1 } else { 0 }, 0);
                        L3gd20Status::Idle
                    }
<<<<<<< HEAD
                } else {
                    false
                };
                self.callback
                    .borrow_mut()
                    .schedule(1, if present { 1 } else { 0 }, 0);
                L3gd20Status::Idle
            }
=======
>>>>>>> d44dc913

                    L3gd20Status::ReadXYZ => {
                        let mut x: usize = 0;
                        let mut y: usize = 0;
                        let mut z: usize = 0;
                        let values = if let Some(ref buf) = read_buffer {
                            if len >= 7 {
                                self.nine_dof_client.map(|client| {
                                    // compute using only integers
                                    let scale = match self.scale.get() {
                                        0 => L3GD20_SCALE_250,
                                        1 => L3GD20_SCALE_500,
                                        _ => L3GD20_SCALE_2000,
                                    };
                                    let x: usize =
                                        ((buf[1] as i16 | ((buf[2] as i16) << 8)) as isize * scale
                                            / 100000)
                                            as usize;
                                    let y: usize =
                                        ((buf[3] as i16 | ((buf[4] as i16) << 8)) as isize * scale
                                            / 100000)
                                            as usize;
                                    let z: usize =
                                        ((buf[5] as i16 | ((buf[6] as i16) << 8)) as isize * scale
                                            / 100000)
                                            as usize;
                                    client.callback(x, y, z);
                                });
                                // actual computation is this one

                                x = (buf[1] as i16 | ((buf[2] as i16) << 8)) as usize;
                                y = (buf[3] as i16 | ((buf[4] as i16) << 8)) as usize;
                                z = (buf[5] as i16 | ((buf[6] as i16) << 8)) as usize;
                                true
                            } else {
                                self.nine_dof_client.map(|client| {
                                    client.callback(0, 0, 0);
                                });
                                false
                            }
                        } else {
                            false
                        };
                        if values {
                            app.upcall.schedule(x, y, z);
                        } else {
                            app.upcall.schedule(0, 0, 0);
                        }
                        L3gd20Status::Idle
                    }
<<<<<<< HEAD
                } else {
                    false
                };
                if values {
                    self.callback.borrow_mut().schedule(x, y, z);
                } else {
                    self.callback.borrow_mut().schedule(0, 0, 0);
                }
                L3gd20Status::Idle
            }
=======
>>>>>>> d44dc913

                    L3gd20Status::ReadTemperature => {
                        let mut temperature: usize = 0;
                        let value = if let Some(ref buf) = read_buffer {
                            if len >= 2 {
                                temperature = (buf[1] as i8) as usize;
                                self.temperature_client.map(|client| {
                                    client.callback(temperature * 100);
                                });
                                true
                            } else {
                                self.temperature_client.map(|client| {
                                    client.callback(0);
                                });
                                false
                            }
                        } else {
                            false
                        };
                        if value {
                            app.upcall.schedule(temperature, 0, 0);
                        } else {
                            app.upcall.schedule(0, 0, 0);
                        }
                        L3gd20Status::Idle
                    }
<<<<<<< HEAD
                } else {
                    false
                };
                if value {
                    self.callback.borrow_mut().schedule(temperature, 0, 0);
                } else {
                    self.callback.borrow_mut().schedule(0, 0, 0);
                }
                L3gd20Status::Idle
            }

            _ => {
                self.callback.borrow_mut().schedule(0, 0, 0);
                L3gd20Status::Idle
            }
=======

                    _ => {
                        app.upcall.schedule(0, 0, 0);
                        L3gd20Status::Idle
                    }
                });
            });
>>>>>>> d44dc913
        });
        self.txbuffer.replace(write_buffer);
        if let Some(buf) = read_buffer {
            self.rxbuffer.replace(buf);
        }
    }
}

impl<'a> sensors::NineDof<'a> for L3gd20Spi<'a> {
    fn set_client(&self, nine_dof_client: &'a dyn sensors::NineDofClient) {
        self.nine_dof_client.replace(nine_dof_client);
    }

    fn read_gyroscope(&self) -> Result<(), ErrorCode> {
        if self.status.get() == L3gd20Status::Idle {
            self.read_xyz();
            Ok(())
        } else {
            Err(ErrorCode::BUSY)
        }
    }
}

impl<'a> sensors::TemperatureDriver<'a> for L3gd20Spi<'a> {
    fn set_client(&self, temperature_client: &'a dyn sensors::TemperatureClient) {
        self.temperature_client.replace(temperature_client);
    }

    fn read_temperature(&self) -> Result<(), ErrorCode> {
        if self.status.get() == L3gd20Status::Idle {
            self.read_temperature();
            Ok(())
        } else {
            Err(ErrorCode::BUSY)
        }
    }
}<|MERGE_RESOLUTION|>--- conflicted
+++ resolved
@@ -102,12 +102,8 @@
 //! Author: Alexandru Radovici <msg4alex@gmail.com>
 //!
 
-<<<<<<< HEAD
-use core::cell::{Cell, RefCell};
-=======
 use core::cell::Cell;
 use core::mem;
->>>>>>> d44dc913
 use kernel::common::cells::{OptionalCell, TakeCell};
 use kernel::hil::sensors;
 use kernel::hil::spi;
@@ -193,12 +189,8 @@
     hpf_mode: Cell<u8>,
     hpf_divider: Cell<u8>,
     scale: Cell<u8>,
-<<<<<<< HEAD
-    callback: RefCell<Upcall>,
-=======
     current_process: OptionalCell<ProcessId>,
     grants: Grant<App>,
->>>>>>> d44dc913
     nine_dof_client: OptionalCell<&'a dyn sensors::NineDofClient>,
     temperature_client: OptionalCell<&'a dyn sensors::TemperatureClient>,
 }
@@ -220,12 +212,8 @@
             hpf_mode: Cell::new(0),
             hpf_divider: Cell::new(0),
             scale: Cell::new(0),
-<<<<<<< HEAD
-            callback: RefCell::new(Upcall::default()),
-=======
             current_process: OptionalCell::empty(),
             grants: grants,
->>>>>>> d44dc913
             nine_dof_client: OptionalCell::empty(),
             temperature_client: OptionalCell::empty(),
         }
@@ -413,17 +401,6 @@
     fn subscribe(
         &self,
         subscribe_num: usize,
-<<<<<<< HEAD
-        callback: Upcall,
-        _appid: AppId,
-    ) -> Result<Upcall, (Upcall, ErrorCode)> {
-        match subscribe_num {
-            0 /* set the one shot upcall */ => {
-              Ok(self.callback.replace(callback))
-            },
-            // default
-            _ => Err((callback, ErrorCode::NOSUPPORT)),
-=======
         mut upcall: Upcall,
         process_id: ProcessId,
     ) -> Result<Upcall, (Upcall, ErrorCode)> {
@@ -443,7 +420,6 @@
         match res {
             Ok(()) => Ok(upcall),
             Err(e) => Err((upcall, e)),
->>>>>>> d44dc913
         }
     }
 }
@@ -471,17 +447,6 @@
                         app.upcall.schedule(1, if present { 1 } else { 0 }, 0);
                         L3gd20Status::Idle
                     }
-<<<<<<< HEAD
-                } else {
-                    false
-                };
-                self.callback
-                    .borrow_mut()
-                    .schedule(1, if present { 1 } else { 0 }, 0);
-                L3gd20Status::Idle
-            }
-=======
->>>>>>> d44dc913
 
                     L3gd20Status::ReadXYZ => {
                         let mut x: usize = 0;
@@ -532,19 +497,6 @@
                         }
                         L3gd20Status::Idle
                     }
-<<<<<<< HEAD
-                } else {
-                    false
-                };
-                if values {
-                    self.callback.borrow_mut().schedule(x, y, z);
-                } else {
-                    self.callback.borrow_mut().schedule(0, 0, 0);
-                }
-                L3gd20Status::Idle
-            }
-=======
->>>>>>> d44dc913
 
                     L3gd20Status::ReadTemperature => {
                         let mut temperature: usize = 0;
@@ -571,23 +523,6 @@
                         }
                         L3gd20Status::Idle
                     }
-<<<<<<< HEAD
-                } else {
-                    false
-                };
-                if value {
-                    self.callback.borrow_mut().schedule(temperature, 0, 0);
-                } else {
-                    self.callback.borrow_mut().schedule(0, 0, 0);
-                }
-                L3gd20Status::Idle
-            }
-
-            _ => {
-                self.callback.borrow_mut().schedule(0, 0, 0);
-                L3gd20Status::Idle
-            }
-=======
 
                     _ => {
                         app.upcall.schedule(0, 0, 0);
@@ -595,7 +530,6 @@
                     }
                 });
             });
->>>>>>> d44dc913
         });
         self.txbuffer.replace(write_buffer);
         if let Some(buf) = read_buffer {
