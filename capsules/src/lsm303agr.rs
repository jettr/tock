//! Driver for the LSM303AGR 3D accelerometer and 3D magnetometer sensor.
//!
//! May be used with NineDof and Temperature
//!
//! I2C Interface
//!
//! <https://www.st.com/en/mems-and-sensors/lsm303agr.html>
//!
//! The syscall interface is described in
//! [lsm303dlhc.md](https://github.com/tock/tock/tree/master/doc/syscalls/70006_lsm303dlhc.md)
//!
//! Usage
//! -----
//!
//! ```rust
//! let mux_i2c = components::i2c::I2CMuxComponent::new(&stm32f3xx::i2c::I2C1)
//!     .finalize(components::i2c_mux_component_helper!());
//!
//! let lsm303dlhc = components::lsm303dlhc::Lsm303agrI2CComponent::new()
//!    .finalize(components::lsm303dlhc_i2c_component_helper!(mux_i2c));
//!
//! lsm303dlhc.configure(
//!    lsm303dlhc::Lsm303AccelDataRate::DataRate25Hz,
//!    false,
//!    lsm303dlhc::Lsm303Scale::Scale2G,
//!    false,
//!    true,
//!    lsm303dlhc::Lsm303MagnetoDataRate::DataRate3_0Hz,
//!    lsm303dlhc::Lsm303Range::Range4_7G,
//!);
//! ```
//!
//! NideDof Example
//!
//! ```rust
//! let grant_cap = create_capability!(capabilities::MemoryAllocationCapability);
//! let grant_ninedof = board_kernel.create_grant(&grant_cap);
//!
//! // use as primary NineDof Sensor
//! let ninedof = static_init!(
//!    capsules::ninedof::NineDof<'static>,
//!    capsules::ninedof::NineDof::new(lsm303dlhc, grant_ninedof)
//! );
//!
//! hil::sensors::NineDof::set_client(lsm303dlhc, ninedof);
//!
//! // use as secondary NineDof Sensor
//! let lsm303dlhc_secondary = static_init!(
//!    capsules::ninedof::NineDofNode<'static, &'static dyn hil::sensors::NineDof>,
//!    capsules::ninedof::NineDofNode::new(lsm303dlhc)
//! );
//! ninedof.add_secondary_driver(lsm303dlhc_secondary);
//! hil::sensors::NineDof::set_client(lsm303dlhc, ninedof);
//! ```
//!
//! Temperature Example
//!
//! ```rust
//! let grant_cap = create_capability!(capabilities::MemoryAllocationCapability);
//! let grant_temp = board_kernel.create_grant(&grant_cap);
//!
//! lsm303dlhc.configure(
//!    lsm303dlhc::Lsm303AccelDataRate::DataRate25Hz,
//!    false,
//!    lsm303dlhc::Lsm303Scale::Scale2G,
//!    false,
//!    true,
//!    lsm303dlhc::Lsm303MagnetoDataRate::DataRate3_0Hz,
//!    lsm303dlhc::Lsm303Range::Range4_7G,
//!);
//! let temp = static_init!(
//! capsules::temperature::TemperatureSensor<'static>,
//!     capsules::temperature::TemperatureSensor::new(lsm303dlhc, grant_temperature));
//! kernel::hil::sensors::TemperatureDriver::set_client(lsm303dlhc, temp);
//! ```
//!
//! Author: Alexandru Radovici <msg4alex@gmail.com>
//!

#![allow(non_camel_case_types)]

use core::cell::{Cell, RefCell};
use enum_primitive::cast::FromPrimitive;
use enum_primitive::enum_from_primitive;
use kernel::common::cells::{OptionalCell, TakeCell};
use kernel::hil::i2c::{self, Error};
use kernel::hil::sensors;
use kernel::{CommandReturn, Driver, ErrorCode, Grant, ProcessId, Upcall};

use crate::driver;
use crate::lsm303xx::{
    AccelerometerRegisters, Lsm303AccelDataRate, Lsm303MagnetoDataRate, Lsm303Range, Lsm303Scale,
    CTRL_REG1, CTRL_REG4, RANGE_FACTOR_X_Y, RANGE_FACTOR_Z, SCALE_FACTOR,
};

/// Syscall driver number.
pub const DRIVER_NUM: usize = driver::NUM::Lsm303dlch as usize;

/// Register values
const REGISTER_AUTO_INCREMENT: u8 = 0x80;

enum_from_primitive! {
    pub enum AgrAccelerometerRegisters {
        TEMP_OUT_H_A = 0x0C,
        TEMP_OUT_L_A = 0x0D
    }
}

enum_from_primitive! {
    enum MagnetometerRegisters {
        CRA_REG_M = 0x60,
        CRB_REG_M = 0x61,
        OUT_X_H_M = 0x68,
        OUT_X_L_M = 0x69,
        OUT_Z_H_M = 0x6A,
        OUT_Z_L_M = 0x6B,
        OUT_Y_H_M = 0x6C,
        OUT_Y_L_M = 0x6D,
    }
}

#[derive(Clone, Copy, PartialEq)]
enum State {
    Idle,
    IsPresent,
    SetPowerMode,
    SetScaleAndResolution,
    ReadAccelerationXYZ,
    SetDataRate,
    // SetTemperature,
    SetRange,
    ReadTemperature,
    ReadMagnetometerXYZ,
}

#[derive(Default)]
pub struct App {
    upcall: Upcall,
}

pub struct Lsm303agrI2C<'a> {
    config_in_progress: Cell<bool>,
    i2c_accelerometer: &'a dyn i2c::I2CDevice,
    i2c_magnetometer: &'a dyn i2c::I2CDevice,
<<<<<<< HEAD
    callback: RefCell<Upcall>,
=======
>>>>>>> d44dc913
    state: Cell<State>,
    accel_scale: Cell<Lsm303Scale>,
    mag_range: Cell<Lsm303Range>,
    accel_high_resolution: Cell<bool>,
    mag_data_rate: Cell<Lsm303MagnetoDataRate>,
    accel_data_rate: Cell<Lsm303AccelDataRate>,
    low_power: Cell<bool>,
    temperature: Cell<bool>,
    buffer: TakeCell<'static, [u8]>,
    nine_dof_client: OptionalCell<&'a dyn sensors::NineDofClient>,
    temperature_client: OptionalCell<&'a dyn sensors::TemperatureClient>,
    apps: Grant<App>,
    owning_process: OptionalCell<ProcessId>,
}

impl<'a> Lsm303agrI2C<'a> {
    pub fn new(
        i2c_accelerometer: &'a dyn i2c::I2CDevice,
        i2c_magnetometer: &'a dyn i2c::I2CDevice,
        buffer: &'static mut [u8],
        grant: Grant<App>,
    ) -> Lsm303agrI2C<'a> {
        // setup and return struct
        Lsm303agrI2C {
            config_in_progress: Cell::new(false),
            i2c_accelerometer: i2c_accelerometer,
            i2c_magnetometer: i2c_magnetometer,
<<<<<<< HEAD
            callback: RefCell::new(Upcall::default()),
=======
>>>>>>> d44dc913
            state: Cell::new(State::Idle),
            accel_scale: Cell::new(Lsm303Scale::Scale2G),
            mag_range: Cell::new(Lsm303Range::Range1G),
            accel_high_resolution: Cell::new(false),
            mag_data_rate: Cell::new(Lsm303MagnetoDataRate::DataRate0_75Hz),
            accel_data_rate: Cell::new(Lsm303AccelDataRate::DataRate1Hz),
            low_power: Cell::new(false),
            temperature: Cell::new(false),
            buffer: TakeCell::new(buffer),
            nine_dof_client: OptionalCell::empty(),
            temperature_client: OptionalCell::empty(),
            apps: grant,
            owning_process: OptionalCell::empty(),
        }
    }

    pub fn configure(
        &self,
        accel_data_rate: Lsm303AccelDataRate,
        low_power: bool,
        accel_scale: Lsm303Scale,
        accel_high_resolution: bool,
        temperature: bool,
        mag_data_rate: Lsm303MagnetoDataRate,
        mag_range: Lsm303Range,
    ) {
        if self.state.get() == State::Idle {
            self.config_in_progress.set(true);

            self.accel_scale.set(accel_scale);
            self.accel_high_resolution.set(accel_high_resolution);
            self.temperature.set(temperature);
            self.mag_data_rate.set(mag_data_rate);
            self.mag_range.set(mag_range);
            self.accel_data_rate.set(accel_data_rate);
            self.low_power.set(low_power);

            self.set_power_mode(accel_data_rate, low_power);
        }
    }

    fn is_present(&self) {
        self.state.set(State::IsPresent);
        self.buffer.take().map(|buf| {
            // turn on i2c to send commands
            buf[0] = 0x0F;
            self.i2c_magnetometer.enable();
            self.i2c_magnetometer.write_read(buf, 1, 1);
        });
    }

    fn set_power_mode(&self, data_rate: Lsm303AccelDataRate, low_power: bool) {
        if self.state.get() == State::Idle {
            self.state.set(State::SetPowerMode);
            self.buffer.take().map(|buf| {
                buf[0] = AccelerometerRegisters::CTRL_REG1 as u8;
                buf[1] = (CTRL_REG1::ODR.val(data_rate as u8)
                    + CTRL_REG1::LPEN.val(low_power as u8)
                    + CTRL_REG1::ZEN::SET
                    + CTRL_REG1::YEN::SET
                    + CTRL_REG1::XEN::SET)
                    .value;
                self.i2c_accelerometer.enable();
                self.i2c_accelerometer.write(buf, 2);
            });
        }
    }

    fn set_scale_and_resolution(&self, scale: Lsm303Scale, high_resolution: bool) {
        if self.state.get() == State::Idle {
            self.state.set(State::SetScaleAndResolution);
            // TODO move these in completed
            self.accel_scale.set(scale);
            self.accel_high_resolution.set(high_resolution);
            self.buffer.take().map(|buf| {
                buf[0] = AccelerometerRegisters::CTRL_REG4 as u8;
                buf[1] = (CTRL_REG4::FS.val(scale as u8)
                    + CTRL_REG4::HR.val(high_resolution as u8)
                    + CTRL_REG4::BDU::SET)
                    .value;
                self.i2c_accelerometer.enable();
                self.i2c_accelerometer.write(buf, 2);
            });
        }
    }

    fn read_acceleration_xyz(&self) {
        if self.state.get() == State::Idle {
            self.state.set(State::ReadAccelerationXYZ);
            self.buffer.take().map(|buf| {
                buf[0] = AccelerometerRegisters::OUT_X_L_A as u8 | REGISTER_AUTO_INCREMENT;
                self.i2c_accelerometer.enable();
                self.i2c_accelerometer.write_read(buf, 1, 6);
            });
        }
    }

    fn set_magneto_data_rate(&self, data_rate: Lsm303MagnetoDataRate) {
        if self.state.get() == State::Idle {
            self.state.set(State::SetDataRate);
            self.buffer.take().map(|buf| {
                buf[0] = MagnetometerRegisters::CRA_REG_M as u8;
                buf[1] = ((data_rate as u8) << 2) | 1 << 7;
                self.i2c_magnetometer.enable();
                self.i2c_magnetometer.write(buf, 2);
            });
        }
    }

    fn set_range(&self, range: Lsm303Range) {
        if self.state.get() == State::Idle {
            self.state.set(State::SetRange);
            // TODO move these in completed
            self.mag_range.set(range);
            self.buffer.take().map(|buf| {
                buf[0] = MagnetometerRegisters::CRB_REG_M as u8;
                buf[1] = (range as u8) << 5;
                buf[2] = 0;
                self.i2c_magnetometer.enable();
                self.i2c_magnetometer.write(buf, 3);
            });
        }
    }

    fn read_temperature(&self) {
        if self.state.get() == State::Idle {
            self.state.set(State::ReadTemperature);
            self.buffer.take().map(|buf| {
                buf[0] = AgrAccelerometerRegisters::TEMP_OUT_H_A as u8;
                self.i2c_accelerometer.enable();
                self.i2c_accelerometer.write_read(buf, 1, 2);
            });
        }
    }

    fn read_magnetometer_xyz(&self) {
        if self.state.get() == State::Idle {
            self.state.set(State::ReadMagnetometerXYZ);
            self.buffer.take().map(|buf| {
                buf[0] = MagnetometerRegisters::OUT_X_H_M as u8;
                self.i2c_magnetometer.enable();
                self.i2c_magnetometer.write_read(buf, 1, 6);
            });
        }
    }
}

impl i2c::I2CClient for Lsm303agrI2C<'_> {
    fn command_complete(&self, buffer: &'static mut [u8], error: Error) {
        match self.state.get() {
            State::IsPresent => {
                let present = if error == Error::CommandComplete && buffer[0] == 60 {
                    true
                } else {
                    false
                };
<<<<<<< HEAD

                self.callback
                    .borrow_mut()
                    .schedule(if present { 1 } else { 0 }, 0, 0);
=======
                self.owning_process.map(|pid| {
                    let _res = self.apps.enter(*pid, |app| {
                        app.upcall.schedule(if present { 1 } else { 0 }, 0, 0);
                    });
                });
>>>>>>> d44dc913
                self.buffer.replace(buffer);
                self.i2c_magnetometer.disable();
                self.state.set(State::Idle);
            }
            State::SetPowerMode => {
                let set_power = error == Error::CommandComplete;
<<<<<<< HEAD

                self.callback
                    .borrow_mut()
                    .schedule(if set_power { 1 } else { 0 }, 0, 0);
=======
                self.owning_process.map(|pid| {
                    let _res = self.apps.enter(*pid, |app| {
                        app.upcall.schedule(if set_power { 1 } else { 0 }, 0, 0);
                    });
                });
>>>>>>> d44dc913
                self.buffer.replace(buffer);
                self.i2c_accelerometer.disable();
                self.state.set(State::Idle);
                if self.config_in_progress.get() {
                    self.set_scale_and_resolution(
                        self.accel_scale.get(),
                        self.accel_high_resolution.get(),
                    );
                }
            }
            State::SetScaleAndResolution => {
                let set_scale_and_resolution = error == Error::CommandComplete;
<<<<<<< HEAD

                self.callback.borrow_mut().schedule(
                    if set_scale_and_resolution { 1 } else { 0 },
                    0,
                    0,
                );
=======
                self.owning_process.map(|pid| {
                    let _res = self.apps.enter(*pid, |app| {
                        app.upcall
                            .schedule(if set_scale_and_resolution { 1 } else { 0 }, 0, 0);
                    });
                });
>>>>>>> d44dc913
                self.buffer.replace(buffer);
                self.i2c_accelerometer.disable();
                self.state.set(State::Idle);
                if self.config_in_progress.get() {
                    self.set_magneto_data_rate(self.mag_data_rate.get());
                }
            }
            State::ReadAccelerationXYZ => {
                let mut x: usize = 0;
                let mut y: usize = 0;
                let mut z: usize = 0;
                let values = if error == Error::CommandComplete {
                    self.nine_dof_client.map(|client| {
                        // compute using only integers
                        let scale_factor = self.accel_scale.get() as usize;
                        x = (((buffer[0] as i16 | ((buffer[1] as i16) << 8)) as i32)
                            * (SCALE_FACTOR[scale_factor] as i32)
                            * 1000
                            / 32768) as usize;
                        y = (((buffer[2] as i16 | ((buffer[3] as i16) << 8)) as i32)
                            * (SCALE_FACTOR[scale_factor] as i32)
                            * 1000
                            / 32768) as usize;
                        z = (((buffer[4] as i16 | ((buffer[5] as i16) << 8)) as i32)
                            * (SCALE_FACTOR[scale_factor] as i32)
                            * 1000
                            / 32768) as usize;
                        client.callback(x, y, z);
                    });

                    x = (buffer[0] as i16 | ((buffer[1] as i16) << 8)) as usize;
                    y = (buffer[2] as i16 | ((buffer[3] as i16) << 8)) as usize;
                    z = (buffer[4] as i16 | ((buffer[5] as i16) << 8)) as usize;
                    true
                } else {
                    self.nine_dof_client.map(|client| {
                        client.callback(0, 0, 0);
                    });
                    false
                };
<<<<<<< HEAD
                if values {
                    self.callback.borrow_mut().schedule(x, y, z);
                } else {
                    self.callback.borrow_mut().schedule(0, 0, 0);
                }
=======
                self.owning_process.map(|pid| {
                    let _res = self.apps.enter(*pid, |app| {
                        if values {
                            app.upcall.schedule(x, y, z);
                        } else {
                            app.upcall.schedule(0, 0, 0);
                        }
                    });
                });
>>>>>>> d44dc913
                self.buffer.replace(buffer);
                self.i2c_accelerometer.disable();
                self.state.set(State::Idle);
            }
            State::SetDataRate => {
                let set_magneto_data_rate = error == Error::CommandComplete;
<<<<<<< HEAD

                self.callback.borrow_mut().schedule(
                    if set_magneto_data_rate { 1 } else { 0 },
                    0,
                    0,
                );
=======
                self.owning_process.map(|pid| {
                    let _res = self.apps.enter(*pid, |app| {
                        app.upcall
                            .schedule(if set_magneto_data_rate { 1 } else { 0 }, 0, 0);
                    });
                });
>>>>>>> d44dc913
                self.buffer.replace(buffer);
                self.i2c_magnetometer.disable();
                self.state.set(State::Idle);
                if self.config_in_progress.get() {
                    self.set_range(self.mag_range.get());
                }
            }
            State::SetRange => {
                let set_range = error == Error::CommandComplete;
<<<<<<< HEAD

                self.callback
                    .borrow_mut()
                    .schedule(if set_range { 1 } else { 0 }, 0, 0);
=======
                self.owning_process.map(|pid| {
                    let _res = self.apps.enter(*pid, |app| {
                        app.upcall.schedule(if set_range { 1 } else { 0 }, 0, 0);
                    });
                });
>>>>>>> d44dc913
                if self.config_in_progress.get() {
                    self.config_in_progress.set(false);
                }
                self.buffer.replace(buffer);
                self.i2c_magnetometer.disable();
                self.state.set(State::Idle);
            }
            State::ReadTemperature => {
                let mut temp: usize = 0;
                let values = if error == Error::CommandComplete {
                    temp = (buffer[1] as u16 as i16 | ((buffer[0] as i16) << 8)) as usize;
                    self.temperature_client.map(|client| {
                        client.callback((temp as i16 / 8) as usize);
                    });
                    true
                } else {
                    self.temperature_client.map(|client| {
                        client.callback(usize::MAX);
                    });
                    false
                };
<<<<<<< HEAD
                if values {
                    self.callback.borrow_mut().schedule(temp, 0, 0);
                } else {
                    self.callback.borrow_mut().schedule(0, 0, 0);
                }
=======
                self.owning_process.map(|pid| {
                    let _res = self.apps.enter(*pid, |app| {
                        if values {
                            app.upcall.schedule(temp, 0, 0);
                        } else {
                            app.upcall.schedule(0, 0, 0);
                        }
                    });
                });
>>>>>>> d44dc913
                self.buffer.replace(buffer);
                self.i2c_accelerometer.disable();
                self.state.set(State::Idle);
            }
            State::ReadMagnetometerXYZ => {
                let mut x: usize = 0;
                let mut y: usize = 0;
                let mut z: usize = 0;
                let values = if error == Error::CommandComplete {
                    self.nine_dof_client.map(|client| {
                        // compute using only integers
                        let range = self.mag_range.get() as usize;
                        x = (((buffer[1] as i16 | ((buffer[0] as i16) << 8)) as i32) * 100
                            / RANGE_FACTOR_X_Y[range] as i32) as usize;
                        z = (((buffer[3] as i16 | ((buffer[2] as i16) << 8)) as i32) * 100
                            / RANGE_FACTOR_X_Y[range] as i32) as usize;
                        y = (((buffer[5] as i16 | ((buffer[4] as i16) << 8)) as i32) * 100
                            / RANGE_FACTOR_Z[range] as i32) as usize;
                        client.callback(x, y, z);
                    });

                    x = ((buffer[1] as u16 | ((buffer[0] as u16) << 8)) as i16) as usize;
                    z = ((buffer[3] as u16 | ((buffer[2] as u16) << 8)) as i16) as usize;
                    y = ((buffer[5] as u16 | ((buffer[4] as u16) << 8)) as i16) as usize;
                    true
                } else {
                    self.nine_dof_client.map(|client| {
                        client.callback(0, 0, 0);
                    });
                    false
                };
<<<<<<< HEAD
                if values {
                    self.callback.borrow_mut().schedule(x, y, z);
                } else {
                    self.callback.borrow_mut().schedule(0, 0, 0);
                }
=======
                self.owning_process.map(|pid| {
                    let _res = self.apps.enter(*pid, |app| {
                        if values {
                            app.upcall.schedule(x, y, z);
                        } else {
                            app.upcall.schedule(0, 0, 0);
                        }
                    });
                });
>>>>>>> d44dc913
                self.buffer.replace(buffer);
                self.i2c_magnetometer.disable();
                self.state.set(State::Idle);
            }
            _ => {
                self.i2c_magnetometer.disable();
                self.i2c_accelerometer.disable();
                self.buffer.replace(buffer);
            }
        }
    }
}

impl Driver for Lsm303agrI2C<'_> {
    fn command(
        &self,
        command_num: usize,
        data1: usize,
        data2: usize,
        process_id: ProcessId,
    ) -> CommandReturn {
        if command_num == 0 {
            // Handle this first as it should be returned
            // unconditionally
            return CommandReturn::success();
        }

        let match_or_empty_or_nonexistant = self.owning_process.map_or(true, |current_process| {
            self.apps
                .enter(*current_process, |_| current_process == &process_id)
                .unwrap_or(true)
        });
        if match_or_empty_or_nonexistant {
            self.owning_process.set(process_id);
        } else {
            return CommandReturn::failure(ErrorCode::RESERVE);
        }

        match command_num {
            // Check is sensor is correctly connected
            1 => {
                if self.state.get() == State::Idle {
                    self.is_present();
                    CommandReturn::success()
                } else {
                    CommandReturn::failure(ErrorCode::BUSY)
                }
            }
            // Set Accelerometer Power Mode
            2 => {
                if self.state.get() == State::Idle {
                    if let Some(data_rate) = Lsm303AccelDataRate::from_usize(data1) {
                        self.set_power_mode(data_rate, if data2 != 0 { true } else { false });
                        CommandReturn::success()
                    } else {
                        CommandReturn::failure(ErrorCode::INVAL)
                    }
                } else {
                    CommandReturn::failure(ErrorCode::BUSY)
                }
            }
            // Set Accelerometer Scale And Resolution
            3 => {
                if self.state.get() == State::Idle {
                    if let Some(scale) = Lsm303Scale::from_usize(data1) {
                        self.set_scale_and_resolution(scale, if data2 != 0 { true } else { false });
                        CommandReturn::success()
                    } else {
                        CommandReturn::failure(ErrorCode::INVAL)
                    }
                } else {
                    CommandReturn::failure(ErrorCode::BUSY)
                }
            }
            // Set Magnetometer Temperature Enable and Data Rate
            4 => {
                if self.state.get() == State::Idle {
                    if let Some(data_rate) = Lsm303MagnetoDataRate::from_usize(data1) {
                        self.set_magneto_data_rate(data_rate);
                        CommandReturn::success()
                    } else {
                        CommandReturn::failure(ErrorCode::INVAL)
                    }
                } else {
                    CommandReturn::failure(ErrorCode::BUSY)
                }
            }
            // Set Magnetometer Range
            5 => {
                if self.state.get() == State::Idle {
                    if let Some(range) = Lsm303Range::from_usize(data1) {
                        self.set_range(range);
                        CommandReturn::success()
                    } else {
                        CommandReturn::failure(ErrorCode::INVAL)
                    }
                } else {
                    CommandReturn::failure(ErrorCode::BUSY)
                }
            }
            // Read Acceleration XYZ
            6 => {
                if self.state.get() == State::Idle {
                    self.read_acceleration_xyz();
                    CommandReturn::success()
                } else {
                    CommandReturn::failure(ErrorCode::BUSY)
                }
            }
            // Read Temperature
            7 => {
                if self.state.get() == State::Idle {
                    self.read_temperature();
                    CommandReturn::success()
                } else {
                    CommandReturn::failure(ErrorCode::BUSY)
                }
            }
            // Read Mangetometer XYZ
            8 => {
                if self.state.get() == State::Idle {
                    self.read_magnetometer_xyz();
                    CommandReturn::success()
                } else {
                    CommandReturn::failure(ErrorCode::BUSY)
                }
            }
            // default
            _ => CommandReturn::failure(ErrorCode::NOSUPPORT),
        }
    }

    fn subscribe(
        &self,
        subscribe_num: usize,
        mut callback: Upcall,
        process_id: ProcessId,
    ) -> Result<Upcall, (Upcall, ErrorCode)> {
<<<<<<< HEAD
        match subscribe_num {
            0 /* set the one shot callback */ => {
                Ok(self.callback.replace(callback))
            },
            // default
            _ => Err ((callback, ErrorCode::NOSUPPORT)),
=======
        let res = self
            .apps
            .enter(process_id, |app| {
                match subscribe_num {
                    0 /* set the one shot callback */ => {
                        core::mem::swap(&mut app.upcall, &mut callback);
                        Ok(())
                    },
                    _ => Err (ErrorCode::NOSUPPORT),
                }
            })
            .unwrap_or_else(|e| Err(e.into()));
        match res {
            Ok(()) => Ok(callback),
            Err(e) => Err((callback, e)),
>>>>>>> d44dc913
        }
    }
}

impl<'a> sensors::NineDof<'a> for Lsm303agrI2C<'a> {
    fn set_client(&self, nine_dof_client: &'a dyn sensors::NineDofClient) {
        self.nine_dof_client.replace(nine_dof_client);
    }

    fn read_accelerometer(&self) -> Result<(), ErrorCode> {
        if self.state.get() == State::Idle {
            self.read_acceleration_xyz();
            Ok(())
        } else {
            Err(ErrorCode::BUSY)
        }
    }

    fn read_magnetometer(&self) -> Result<(), ErrorCode> {
        if self.state.get() == State::Idle {
            self.read_magnetometer_xyz();
            Ok(())
        } else {
            Err(ErrorCode::BUSY)
        }
    }
}

impl<'a> sensors::TemperatureDriver<'a> for Lsm303agrI2C<'a> {
    fn set_client(&self, temperature_client: &'a dyn sensors::TemperatureClient) {
        self.temperature_client.replace(temperature_client);
    }

    fn read_temperature(&self) -> Result<(), ErrorCode> {
        if self.state.get() == State::Idle {
            self.read_temperature();
            Ok(())
        } else {
            Err(ErrorCode::BUSY)
        }
    }
}<|MERGE_RESOLUTION|>--- conflicted
+++ resolved
@@ -79,7 +79,7 @@
 
 #![allow(non_camel_case_types)]
 
-use core::cell::{Cell, RefCell};
+use core::cell::Cell;
 use enum_primitive::cast::FromPrimitive;
 use enum_primitive::enum_from_primitive;
 use kernel::common::cells::{OptionalCell, TakeCell};
@@ -142,10 +142,7 @@
     config_in_progress: Cell<bool>,
     i2c_accelerometer: &'a dyn i2c::I2CDevice,
     i2c_magnetometer: &'a dyn i2c::I2CDevice,
-<<<<<<< HEAD
-    callback: RefCell<Upcall>,
-=======
->>>>>>> d44dc913
+    callback: Cell<Upcall>,
     state: Cell<State>,
     accel_scale: Cell<Lsm303Scale>,
     mag_range: Cell<Lsm303Range>,
@@ -173,10 +170,7 @@
             config_in_progress: Cell::new(false),
             i2c_accelerometer: i2c_accelerometer,
             i2c_magnetometer: i2c_magnetometer,
-<<<<<<< HEAD
-            callback: RefCell::new(Upcall::default()),
-=======
->>>>>>> d44dc913
+            callback: Cell::new(Upcall::default()),
             state: Cell::new(State::Idle),
             accel_scale: Cell::new(Lsm303Scale::Scale2G),
             mag_range: Cell::new(Lsm303Range::Range1G),
@@ -333,36 +327,22 @@
                 } else {
                     false
                 };
-<<<<<<< HEAD
-
-                self.callback
-                    .borrow_mut()
-                    .schedule(if present { 1 } else { 0 }, 0, 0);
-=======
                 self.owning_process.map(|pid| {
                     let _res = self.apps.enter(*pid, |app| {
                         app.upcall.schedule(if present { 1 } else { 0 }, 0, 0);
                     });
                 });
->>>>>>> d44dc913
                 self.buffer.replace(buffer);
                 self.i2c_magnetometer.disable();
                 self.state.set(State::Idle);
             }
             State::SetPowerMode => {
                 let set_power = error == Error::CommandComplete;
-<<<<<<< HEAD
-
-                self.callback
-                    .borrow_mut()
-                    .schedule(if set_power { 1 } else { 0 }, 0, 0);
-=======
                 self.owning_process.map(|pid| {
                     let _res = self.apps.enter(*pid, |app| {
                         app.upcall.schedule(if set_power { 1 } else { 0 }, 0, 0);
                     });
                 });
->>>>>>> d44dc913
                 self.buffer.replace(buffer);
                 self.i2c_accelerometer.disable();
                 self.state.set(State::Idle);
@@ -375,21 +355,12 @@
             }
             State::SetScaleAndResolution => {
                 let set_scale_and_resolution = error == Error::CommandComplete;
-<<<<<<< HEAD
-
-                self.callback.borrow_mut().schedule(
-                    if set_scale_and_resolution { 1 } else { 0 },
-                    0,
-                    0,
-                );
-=======
                 self.owning_process.map(|pid| {
                     let _res = self.apps.enter(*pid, |app| {
                         app.upcall
                             .schedule(if set_scale_and_resolution { 1 } else { 0 }, 0, 0);
                     });
                 });
->>>>>>> d44dc913
                 self.buffer.replace(buffer);
                 self.i2c_accelerometer.disable();
                 self.state.set(State::Idle);
@@ -430,13 +401,6 @@
                     });
                     false
                 };
-<<<<<<< HEAD
-                if values {
-                    self.callback.borrow_mut().schedule(x, y, z);
-                } else {
-                    self.callback.borrow_mut().schedule(0, 0, 0);
-                }
-=======
                 self.owning_process.map(|pid| {
                     let _res = self.apps.enter(*pid, |app| {
                         if values {
@@ -446,28 +410,18 @@
                         }
                     });
                 });
->>>>>>> d44dc913
                 self.buffer.replace(buffer);
                 self.i2c_accelerometer.disable();
                 self.state.set(State::Idle);
             }
             State::SetDataRate => {
                 let set_magneto_data_rate = error == Error::CommandComplete;
-<<<<<<< HEAD
-
-                self.callback.borrow_mut().schedule(
-                    if set_magneto_data_rate { 1 } else { 0 },
-                    0,
-                    0,
-                );
-=======
                 self.owning_process.map(|pid| {
                     let _res = self.apps.enter(*pid, |app| {
                         app.upcall
                             .schedule(if set_magneto_data_rate { 1 } else { 0 }, 0, 0);
                     });
                 });
->>>>>>> d44dc913
                 self.buffer.replace(buffer);
                 self.i2c_magnetometer.disable();
                 self.state.set(State::Idle);
@@ -477,18 +431,11 @@
             }
             State::SetRange => {
                 let set_range = error == Error::CommandComplete;
-<<<<<<< HEAD
-
-                self.callback
-                    .borrow_mut()
-                    .schedule(if set_range { 1 } else { 0 }, 0, 0);
-=======
                 self.owning_process.map(|pid| {
                     let _res = self.apps.enter(*pid, |app| {
                         app.upcall.schedule(if set_range { 1 } else { 0 }, 0, 0);
                     });
                 });
->>>>>>> d44dc913
                 if self.config_in_progress.get() {
                     self.config_in_progress.set(false);
                 }
@@ -510,13 +457,6 @@
                     });
                     false
                 };
-<<<<<<< HEAD
-                if values {
-                    self.callback.borrow_mut().schedule(temp, 0, 0);
-                } else {
-                    self.callback.borrow_mut().schedule(0, 0, 0);
-                }
-=======
                 self.owning_process.map(|pid| {
                     let _res = self.apps.enter(*pid, |app| {
                         if values {
@@ -526,7 +466,6 @@
                         }
                     });
                 });
->>>>>>> d44dc913
                 self.buffer.replace(buffer);
                 self.i2c_accelerometer.disable();
                 self.state.set(State::Idle);
@@ -558,13 +497,6 @@
                     });
                     false
                 };
-<<<<<<< HEAD
-                if values {
-                    self.callback.borrow_mut().schedule(x, y, z);
-                } else {
-                    self.callback.borrow_mut().schedule(0, 0, 0);
-                }
-=======
                 self.owning_process.map(|pid| {
                     let _res = self.apps.enter(*pid, |app| {
                         if values {
@@ -574,7 +506,6 @@
                         }
                     });
                 });
->>>>>>> d44dc913
                 self.buffer.replace(buffer);
                 self.i2c_magnetometer.disable();
                 self.state.set(State::Idle);
@@ -713,14 +644,6 @@
         mut callback: Upcall,
         process_id: ProcessId,
     ) -> Result<Upcall, (Upcall, ErrorCode)> {
-<<<<<<< HEAD
-        match subscribe_num {
-            0 /* set the one shot callback */ => {
-                Ok(self.callback.replace(callback))
-            },
-            // default
-            _ => Err ((callback, ErrorCode::NOSUPPORT)),
-=======
         let res = self
             .apps
             .enter(process_id, |app| {
@@ -736,7 +659,6 @@
         match res {
             Ok(()) => Ok(callback),
             Err(e) => Err((callback, e)),
->>>>>>> d44dc913
         }
     }
 }
