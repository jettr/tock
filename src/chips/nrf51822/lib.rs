--- conflicted
+++ resolved
@@ -13,8 +13,5 @@
 pub mod chip;
 pub mod gpio;
 pub mod rtc;
-<<<<<<< HEAD
-pub mod clock;
-=======
 pub mod timer;
->>>>>>> 9dcf92d1
+pub mod clock;